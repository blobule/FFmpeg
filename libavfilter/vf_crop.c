--- conflicted
+++ resolved
@@ -32,14 +32,7 @@
 #include "libavutil/imgutils.h"
 #include "libavutil/mathematics.h"
 
-<<<<<<< HEAD
-static const char * const var_names[] = {
-=======
 static const char *const var_names[] = {
-    "E",
-    "PHI",
-    "PI",
->>>>>>> 5d42ac7f
     "in_w", "iw",   ///< width  of the input video
     "in_h", "ih",   ///< height of the input video
     "out_w", "ow",  ///< width  of the cropped video
