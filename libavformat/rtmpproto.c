--- conflicted
+++ resolved
@@ -48,13 +48,7 @@
 #include <zlib.h>
 #endif
 
-<<<<<<< HEAD
-//#define DEBUG
-
 #define APP_MAX_LENGTH 1024
-=======
-#define APP_MAX_LENGTH 128
->>>>>>> b3ea7662
 #define PLAYPATH_MAX_LENGTH 256
 #define TCURL_MAX_LENGTH 512
 #define FLASHVER_MAX_LENGTH 64
