--- conflicted
+++ resolved
@@ -48,7 +48,7 @@
         priv = av_malloc(sizeof(struct oggcelt_private));
         if (!priv)
             return AVERROR(ENOMEM);
-        if (ff_alloc_extradata(st->codec, 2 * sizeof(uint32_t)) < 0) {
+        if (ff_alloc_extradata(st->codecpar, 2 * sizeof(uint32_t)) < 0) {
             av_free(priv);
             return AVERROR(ENOMEM);
         }
@@ -59,28 +59,17 @@
         overlap          = AV_RL32(p + 48);
         /* unused bytes per packet field skipped */
         extra_headers    = AV_RL32(p + 56);
-<<<<<<< HEAD
-        st->codec->codec_type     = AVMEDIA_TYPE_AUDIO;
-        st->codec->codec_id       = AV_CODEC_ID_CELT;
-        st->codec->sample_rate    = sample_rate;
-        st->codec->channels       = nb_channels;
-=======
-        av_free(os->private);
-        av_free(st->codecpar->extradata);
         st->codecpar->codec_type     = AVMEDIA_TYPE_AUDIO;
         st->codecpar->codec_id       = AV_CODEC_ID_CELT;
         st->codecpar->sample_rate    = sample_rate;
         st->codecpar->channels       = nb_channels;
-        st->codecpar->extradata      = extradata;
-        st->codecpar->extradata_size = 2 * sizeof(uint32_t);
->>>>>>> 9200514a
         if (sample_rate)
             avpriv_set_pts_info(st, 64, 1, sample_rate);
         priv->extra_headers_left  = 1 + extra_headers;
         av_free(os->private);
         os->private = priv;
-        AV_WL32(st->codec->extradata + 0, overlap);
-        AV_WL32(st->codec->extradata + 4, version);
+        AV_WL32(st->codecpar->extradata + 0, overlap);
+        AV_WL32(st->codecpar->extradata + 4, version);
         return 1;
     } else if (priv && priv->extra_headers_left) {
         /* Extra headers (vorbiscomment) */
