/*
 * Decryption protocol handler
 * Copyright (c) 2011 Martin Storsjo
 *
 * This file is part of FFmpeg.
 *
 * FFmpeg is free software; you can redistribute it and/or
 * modify it under the terms of the GNU Lesser General Public
 * License as published by the Free Software Foundation; either
 * version 2.1 of the License, or (at your option) any later version.
 *
 * FFmpeg is distributed in the hope that it will be useful,
 * but WITHOUT ANY WARRANTY; without even the implied warranty of
 * MERCHANTABILITY or FITNESS FOR A PARTICULAR PURPOSE.  See the GNU
 * Lesser General Public License for more details.
 *
 * You should have received a copy of the GNU Lesser General Public
 * License along with FFmpeg; if not, write to the Free Software
 * Foundation, Inc., 51 Franklin Street, Fifth Floor, Boston, MA 02110-1301 USA
 */

#include "avformat.h"
#include "libavutil/aes.h"
#include "libavutil/avstring.h"
#include "libavutil/opt.h"
#include "internal.h"
#include "url.h"

#define MAX_BUFFER_BLOCKS 150
#define BLOCKSIZE 16

typedef struct CryptoContext {
    const AVClass *class;
    URLContext *hd;
    uint8_t inbuffer [BLOCKSIZE*MAX_BUFFER_BLOCKS],
            outbuffer[BLOCKSIZE*MAX_BUFFER_BLOCKS];
    uint8_t *outptr;
    int indata, indata_used, outdata;
    int eof;
    uint8_t *key;
    int keylen;
    uint8_t *iv;
    int ivlen;
    uint8_t *decrypt_key;
    int decrypt_keylen;
    uint8_t *decrypt_iv;
    int decrypt_ivlen;
    uint8_t *encrypt_key;
    int encrypt_keylen;
    uint8_t *encrypt_iv;
    int encrypt_ivlen;
    struct AVAES *aes_decrypt;
    struct AVAES *aes_encrypt;

    uint8_t pad[BLOCKSIZE];
    int pad_len;

} CryptoContext;

#define OFFSET(x) offsetof(CryptoContext, x)
#define D AV_OPT_FLAG_DECODING_PARAM
#define E AV_OPT_FLAG_ENCODING_PARAM
static const AVOption options[] = {
    {"key", "AES encryption/decryption key",                   OFFSET(key),         AV_OPT_TYPE_BINARY, .flags = D|E },
    {"iv",  "AES encryption/decryption initialization vector", OFFSET(iv),          AV_OPT_TYPE_BINARY, .flags = D|E },
    {"decryption_key", "AES decryption key",                   OFFSET(decrypt_key), AV_OPT_TYPE_BINARY, .flags = D },
    {"decryption_iv",  "AES decryption initialization vector", OFFSET(decrypt_iv),  AV_OPT_TYPE_BINARY, .flags = D },
    {"encryption_key", "AES encryption key",                   OFFSET(encrypt_key), AV_OPT_TYPE_BINARY, .flags = E },
    {"encryption_iv",  "AES encryption initialization vector", OFFSET(encrypt_iv),  AV_OPT_TYPE_BINARY, .flags = E },
    { NULL }
};

static const AVClass crypto_class = {
    .class_name     = "crypto",
    .item_name      = av_default_item_name,
    .option         = options,
    .version        = LIBAVUTIL_VERSION_INT,
};

static int set_aes_arg(CryptoContext *c, uint8_t **buf, int *buf_len,
                       uint8_t *default_buf, int default_buf_len,
                       const char *desc)
{
    if (!*buf_len) {
        if (!default_buf_len) {
            av_log(c, AV_LOG_ERROR, "%s not set\n", desc);
            return AVERROR(EINVAL);
        } else if (default_buf_len != BLOCKSIZE) {
            av_log(c, AV_LOG_ERROR,
                   "invalid %s size (%d bytes, block size is %d)\n",
                   desc, default_buf_len, BLOCKSIZE);
            return AVERROR(EINVAL);
        }
        *buf = av_memdup(default_buf, default_buf_len);
        if (!*buf)
            return AVERROR(ENOMEM);
        *buf_len = default_buf_len;
    } else if (*buf_len != BLOCKSIZE) {
        av_log(c, AV_LOG_ERROR,
               "invalid %s size (%d bytes, block size is %d)\n",
               desc, *buf_len, BLOCKSIZE);
        return AVERROR(EINVAL);
    }
    return 0;
}

static int crypto_open2(URLContext *h, const char *uri, int flags, AVDictionary **options)
{
    const char *nested_url;
    int ret = 0;
    CryptoContext *c = h->priv_data;

    if (!av_strstart(uri, "crypto+", &nested_url) &&
        !av_strstart(uri, "crypto:", &nested_url)) {
        av_log(h, AV_LOG_ERROR, "Unsupported url %s\n", uri);
        ret = AVERROR(EINVAL);
        goto err;
    }

    if (flags & AVIO_FLAG_READ) {
        if ((ret = set_aes_arg(c, &c->decrypt_key, &c->decrypt_keylen,
                               c->key, c->keylen, "decryption key")) < 0)
            goto err;
        if ((ret = set_aes_arg(c, &c->decrypt_iv, &c->decrypt_ivlen,
                               c->iv, c->ivlen, "decryption IV")) < 0)
            goto err;
    }

    if (flags & AVIO_FLAG_WRITE) {
        if ((ret = set_aes_arg(c, &c->encrypt_key, &c->encrypt_keylen,
                               c->key, c->keylen, "encryption key")) < 0)
        if (ret < 0)
            goto err;
        if ((ret = set_aes_arg(c, &c->encrypt_iv, &c->encrypt_ivlen,
                               c->iv, c->ivlen, "encryption IV")) < 0)
            goto err;
    }
<<<<<<< HEAD

    if ((ret = ffurl_open_whitelist(&c->hd, nested_url, flags,
                                    &h->interrupt_callback, options,
                                    h->protocol_whitelist, h->protocol_blacklist)) < 0) {
        av_log(h, AV_LOG_ERROR, "Unable to open resource: %s\n", nested_url);
=======
    if ((ret = ffurl_open(&c->hd, nested_url, AVIO_FLAG_READ,
                          &h->interrupt_callback, NULL, h->protocols, h)) < 0) {
        av_log(h, AV_LOG_ERROR, "Unable to open input\n");
>>>>>>> fab8156b
        goto err;
    }

    if (flags & AVIO_FLAG_READ) {
        c->aes_decrypt = av_aes_alloc();
        if (!c->aes_decrypt) {
            ret = AVERROR(ENOMEM);
            goto err;
        }
        ret = av_aes_init(c->aes_decrypt, c->decrypt_key, BLOCKSIZE*8, 1);
        if (ret < 0)
            goto err;
    }

    if (flags & AVIO_FLAG_WRITE) {
        c->aes_encrypt = av_aes_alloc();
        if (!c->aes_encrypt) {
            ret = AVERROR(ENOMEM);
            goto err;
        }
        ret = av_aes_init(c->aes_encrypt, c->encrypt_key, BLOCKSIZE*8, 0);
        if (ret < 0)
            goto err;
    }

    c->pad_len = 0;

    h->is_streamed = 1;

err:
    return ret;
}

static int crypto_read(URLContext *h, uint8_t *buf, int size)
{
    CryptoContext *c = h->priv_data;
    int blocks;
retry:
    if (c->outdata > 0) {
        size = FFMIN(size, c->outdata);
        memcpy(buf, c->outptr, size);
        c->outptr  += size;
        c->outdata -= size;
        return size;
    }
    // We avoid using the last block until we've found EOF,
    // since we'll remove PKCS7 padding at the end. So make
    // sure we've got at least 2 blocks, so we can decrypt
    // at least one.
    while (c->indata - c->indata_used < 2*BLOCKSIZE) {
        int n = ffurl_read(c->hd, c->inbuffer + c->indata,
                           sizeof(c->inbuffer) - c->indata);
        if (n <= 0) {
            c->eof = 1;
            break;
        }
        c->indata += n;
    }
    blocks = (c->indata - c->indata_used) / BLOCKSIZE;
    if (!blocks)
        return AVERROR_EOF;
    if (!c->eof)
        blocks--;
    av_aes_crypt(c->aes_decrypt, c->outbuffer, c->inbuffer + c->indata_used,
                 blocks, c->decrypt_iv, 1);
    c->outdata      = BLOCKSIZE * blocks;
    c->outptr       = c->outbuffer;
    c->indata_used += BLOCKSIZE * blocks;
    if (c->indata_used >= sizeof(c->inbuffer)/2) {
        memmove(c->inbuffer, c->inbuffer + c->indata_used,
                c->indata - c->indata_used);
        c->indata     -= c->indata_used;
        c->indata_used = 0;
    }
    if (c->eof) {
        // Remove PKCS7 padding at the end
        int padding = c->outbuffer[c->outdata - 1];
        c->outdata -= padding;
    }
    goto retry;
}

static int crypto_write(URLContext *h, const unsigned char *buf, int size)
{
    CryptoContext *c = h->priv_data;
    int total_size, blocks, pad_len, out_size;
    uint8_t *out_buf;
    int ret = 0;

    total_size = size + c->pad_len;
    pad_len = total_size % BLOCKSIZE;
    out_size = total_size - pad_len;
    blocks = out_size / BLOCKSIZE;

    if (out_size) {
        out_buf = av_malloc(out_size);
        if (!out_buf)
            return AVERROR(ENOMEM);

        if (c->pad_len) {
            memcpy(&c->pad[c->pad_len], buf, BLOCKSIZE - c->pad_len);
            av_aes_crypt(c->aes_encrypt, out_buf, c->pad, 1, c->encrypt_iv, 0);
            blocks--;
        }

        av_aes_crypt(c->aes_encrypt, &out_buf[c->pad_len ? BLOCKSIZE : 0],
                             &buf[c->pad_len ? BLOCKSIZE - c->pad_len: 0],
                             blocks, c->encrypt_iv, 0);

        ret = ffurl_write(c->hd, out_buf, out_size);
        av_free(out_buf);
        if (ret < 0)
            return ret;

        memcpy(c->pad, &buf[size - pad_len], pad_len);
    } else
        memcpy(&c->pad[c->pad_len], buf, size);

    c->pad_len = pad_len;

    return size;
}

static int crypto_close(URLContext *h)
{
    CryptoContext *c = h->priv_data;
    uint8_t out_buf[BLOCKSIZE];
    int ret, pad;

    if (c->aes_encrypt) {
        pad = BLOCKSIZE - c->pad_len;
        memset(&c->pad[c->pad_len], pad, pad);
        av_aes_crypt(c->aes_encrypt, out_buf, c->pad, 1, c->encrypt_iv, 0);
        if ((ret =  ffurl_write(c->hd, out_buf, BLOCKSIZE)) < 0)
            return ret;
    }

    if (c->hd)
        ffurl_close(c->hd);
    av_freep(&c->aes_decrypt);
    av_freep(&c->aes_encrypt);
    return 0;
}

const URLProtocol ff_crypto_protocol = {
    .name            = "crypto",
    .url_open2       = crypto_open2,
    .url_read        = crypto_read,
    .url_write       = crypto_write,
    .url_close       = crypto_close,
    .priv_data_size  = sizeof(CryptoContext),
    .priv_data_class = &crypto_class,
    .flags           = URL_PROTOCOL_FLAG_NESTED_SCHEME,
};<|MERGE_RESOLUTION|>--- conflicted
+++ resolved
@@ -135,17 +135,11 @@
                                c->iv, c->ivlen, "encryption IV")) < 0)
             goto err;
     }
-<<<<<<< HEAD
 
     if ((ret = ffurl_open_whitelist(&c->hd, nested_url, flags,
                                     &h->interrupt_callback, options,
-                                    h->protocol_whitelist, h->protocol_blacklist)) < 0) {
+                                    h->protocol_whitelist, h->protocol_blacklist, h)) < 0) {
         av_log(h, AV_LOG_ERROR, "Unable to open resource: %s\n", nested_url);
-=======
-    if ((ret = ffurl_open(&c->hd, nested_url, AVIO_FLAG_READ,
-                          &h->interrupt_callback, NULL, h->protocols, h)) < 0) {
-        av_log(h, AV_LOG_ERROR, "Unable to open input\n");
->>>>>>> fab8156b
         goto err;
     }
 
