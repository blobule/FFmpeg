--- conflicted
+++ resolved
@@ -3911,11 +3911,7 @@
     check_optflags -fno-tree-vectorize
     check_cflags -Werror=implicit-function-declaration
     check_cflags -Werror=missing-prototypes
-<<<<<<< HEAD
-=======
-    check_cflags -Werror=declaration-after-statement
-    check_cflags -Werror=vla
->>>>>>> d3a72bec
+#    check_cflags -Werror=vla
 elif enabled llvm_gcc; then
     check_cflags -mllvm -stack-alignment=16
 elif enabled clang; then
