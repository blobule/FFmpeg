/*
 * Interface to libgsm for gsm encoding/decoding
 * Copyright (c) 2005 Alban Bedel <albeu@free.fr>
 * Copyright (c) 2006, 2007 Michel Bardiaux <mbardiaux@mediaxim.be>
 *
 * This file is part of FFmpeg.
 *
 * FFmpeg is free software; you can redistribute it and/or
 * modify it under the terms of the GNU Lesser General Public
 * License as published by the Free Software Foundation; either
 * version 2.1 of the License, or (at your option) any later version.
 *
 * FFmpeg is distributed in the hope that it will be useful,
 * but WITHOUT ANY WARRANTY; without even the implied warranty of
 * MERCHANTABILITY or FITNESS FOR A PARTICULAR PURPOSE.  See the GNU
 * Lesser General Public License for more details.
 *
 * You should have received a copy of the GNU Lesser General Public
 * License along with FFmpeg; if not, write to the Free Software
 * Foundation, Inc., 51 Franklin Street, Fifth Floor, Boston, MA 02110-1301 USA
 */

/**
 * @file
 * Interface to libgsm for gsm encoding/decoding
 */

// The idiosyncrasies of GSM-in-WAV are explained at http://kbs.cs.tu-berlin.de/~jutta/toast.html

#include <gsm/gsm.h>

#include "avcodec.h"
#include "internal.h"
#include "gsm.h"

static av_cold int libgsm_encode_close(AVCodecContext *avctx) {
    av_freep(&avctx->coded_frame);
    gsm_destroy(avctx->priv_data);
    avctx->priv_data = NULL;
    return 0;
}

static av_cold int libgsm_encode_init(AVCodecContext *avctx) {
    if (avctx->channels > 1) {
        av_log(avctx, AV_LOG_ERROR, "Mono required for GSM, got %d channels\n",
               avctx->channels);
        return -1;
    }

    if (avctx->sample_rate != 8000) {
        av_log(avctx, AV_LOG_ERROR, "Sample rate 8000Hz required for GSM, got %dHz\n",
               avctx->sample_rate);
        if (avctx->strict_std_compliance > FF_COMPLIANCE_UNOFFICIAL)
            return -1;
    }
    if (avctx->bit_rate != 13000 /* Official */ &&
        avctx->bit_rate != 13200 /* Very common */ &&
        avctx->bit_rate != 0 /* Unknown; a.o. mov does not set bitrate when decoding */ ) {
        av_log(avctx, AV_LOG_ERROR, "Bitrate 13000bps required for GSM, got %dbps\n",
               avctx->bit_rate);
        if (avctx->strict_std_compliance > FF_COMPLIANCE_UNOFFICIAL)
            return -1;
    }

    avctx->priv_data = gsm_create();
    if (!avctx->priv_data)
        goto error;

    switch(avctx->codec_id) {
    case CODEC_ID_GSM:
        avctx->frame_size = GSM_FRAME_SIZE;
        avctx->block_align = GSM_BLOCK_SIZE;
        break;
    case CODEC_ID_GSM_MS: {
        int one = 1;
        gsm_option(avctx->priv_data, GSM_OPT_WAV49, &one);
        avctx->frame_size = 2*GSM_FRAME_SIZE;
        avctx->block_align = GSM_MS_BLOCK_SIZE;
        }
    }

#if FF_API_OLD_ENCODE_AUDIO
    avctx->coded_frame= avcodec_alloc_frame();
<<<<<<< HEAD
    if (!avctx->coded_frame)
        goto error;

    return 0;
error:
    libgsm_encode_close(avctx);
    return -1;
=======
    if (!avctx->coded_frame) {
        gsm_destroy(avctx->priv_data);
        return AVERROR(ENOMEM);
    }
#endif

    return 0;
}

static av_cold int libgsm_encode_close(AVCodecContext *avctx) {
#if FF_API_OLD_ENCODE_AUDIO
    av_freep(&avctx->coded_frame);
#endif
    gsm_destroy(avctx->priv_data);
    avctx->priv_data = NULL;
    return 0;
>>>>>>> 6aba117f
}

static int libgsm_encode_frame(AVCodecContext *avctx, AVPacket *avpkt,
                               const AVFrame *frame, int *got_packet_ptr)
{
    int ret;
    gsm_signal *samples = (gsm_signal *)frame->data[0];
    struct gsm_state *state = avctx->priv_data;

    if ((ret = ff_alloc_packet(avpkt, avctx->block_align))) {
        av_log(avctx, AV_LOG_ERROR, "Error getting output packet\n");
        return ret;
    }

    switch(avctx->codec_id) {
    case CODEC_ID_GSM:
        gsm_encode(state, samples, avpkt->data);
        break;
    case CODEC_ID_GSM_MS:
        gsm_encode(state, samples,                  avpkt->data);
        gsm_encode(state, samples + GSM_FRAME_SIZE, avpkt->data + 32);
    }

    *got_packet_ptr = 1;
    return 0;
}


AVCodec ff_libgsm_encoder = {
    .name           = "libgsm",
    .type           = AVMEDIA_TYPE_AUDIO,
    .id             = CODEC_ID_GSM,
    .init           = libgsm_encode_init,
    .encode2        = libgsm_encode_frame,
    .close          = libgsm_encode_close,
    .sample_fmts = (const enum AVSampleFormat[]){AV_SAMPLE_FMT_S16,AV_SAMPLE_FMT_NONE},
    .long_name = NULL_IF_CONFIG_SMALL("libgsm GSM"),
};

AVCodec ff_libgsm_ms_encoder = {
    .name           = "libgsm_ms",
    .type           = AVMEDIA_TYPE_AUDIO,
    .id             = CODEC_ID_GSM_MS,
    .init           = libgsm_encode_init,
    .encode2        = libgsm_encode_frame,
    .close          = libgsm_encode_close,
    .sample_fmts = (const enum AVSampleFormat[]){AV_SAMPLE_FMT_S16,AV_SAMPLE_FMT_NONE},
    .long_name = NULL_IF_CONFIG_SMALL("libgsm GSM Microsoft variant"),
};

typedef struct LibGSMDecodeContext {
    AVFrame frame;
    struct gsm_state *state;
} LibGSMDecodeContext;

static av_cold int libgsm_decode_init(AVCodecContext *avctx) {
    LibGSMDecodeContext *s = avctx->priv_data;

    if (avctx->channels > 1) {
        av_log(avctx, AV_LOG_ERROR, "Mono required for GSM, got %d channels\n",
               avctx->channels);
        return -1;
    }

    if (!avctx->channels)
        avctx->channels = 1;

    if (!avctx->sample_rate)
        avctx->sample_rate = 8000;

    avctx->sample_fmt = AV_SAMPLE_FMT_S16;

    s->state = gsm_create();

    switch(avctx->codec_id) {
    case CODEC_ID_GSM:
        avctx->frame_size  = GSM_FRAME_SIZE;
        avctx->block_align = GSM_BLOCK_SIZE;
        break;
    case CODEC_ID_GSM_MS: {
        int one = 1;
        gsm_option(s->state, GSM_OPT_WAV49, &one);
        avctx->frame_size  = 2 * GSM_FRAME_SIZE;
        avctx->block_align = GSM_MS_BLOCK_SIZE;
        }
    }

    avcodec_get_frame_defaults(&s->frame);
    avctx->coded_frame = &s->frame;

    return 0;
}

static av_cold int libgsm_decode_close(AVCodecContext *avctx) {
    LibGSMDecodeContext *s = avctx->priv_data;

    gsm_destroy(s->state);
    s->state = NULL;
    return 0;
}

static int libgsm_decode_frame(AVCodecContext *avctx, void *data,
                               int *got_frame_ptr, AVPacket *avpkt)
{
    int i, ret;
    LibGSMDecodeContext *s = avctx->priv_data;
    uint8_t *buf = avpkt->data;
    int buf_size = avpkt->size;
    int16_t *samples;

    if (buf_size < avctx->block_align) {
        av_log(avctx, AV_LOG_ERROR, "Packet is too small\n");
        return AVERROR_INVALIDDATA;
    }

    /* get output buffer */
    s->frame.nb_samples = avctx->frame_size;
    if ((ret = avctx->get_buffer(avctx, &s->frame)) < 0) {
        av_log(avctx, AV_LOG_ERROR, "get_buffer() failed\n");
        return ret;
    }
    samples = (int16_t *)s->frame.data[0];

    for (i = 0; i < avctx->frame_size / GSM_FRAME_SIZE; i++) {
        if ((ret = gsm_decode(s->state, buf, samples)) < 0)
            return -1;
        buf     += GSM_BLOCK_SIZE;
        samples += GSM_FRAME_SIZE;
    }

    *got_frame_ptr   = 1;
    *(AVFrame *)data = s->frame;

    return avctx->block_align;
}

static void libgsm_flush(AVCodecContext *avctx) {
    LibGSMDecodeContext *s = avctx->priv_data;
    int one = 1;

    gsm_destroy(s->state);
    s->state = gsm_create();
    if (avctx->codec_id == CODEC_ID_GSM_MS)
        gsm_option(s->state, GSM_OPT_WAV49, &one);
}

AVCodec ff_libgsm_decoder = {
    .name           = "libgsm",
    .type           = AVMEDIA_TYPE_AUDIO,
    .id             = CODEC_ID_GSM,
    .priv_data_size = sizeof(LibGSMDecodeContext),
    .init           = libgsm_decode_init,
    .close          = libgsm_decode_close,
    .decode         = libgsm_decode_frame,
    .flush          = libgsm_flush,
    .capabilities   = CODEC_CAP_DR1,
    .long_name = NULL_IF_CONFIG_SMALL("libgsm GSM"),
};

AVCodec ff_libgsm_ms_decoder = {
    .name           = "libgsm_ms",
    .type           = AVMEDIA_TYPE_AUDIO,
    .id             = CODEC_ID_GSM_MS,
    .priv_data_size = sizeof(LibGSMDecodeContext),
    .init           = libgsm_decode_init,
    .close          = libgsm_decode_close,
    .decode         = libgsm_decode_frame,
    .flush          = libgsm_flush,
    .capabilities   = CODEC_CAP_DR1,
    .long_name = NULL_IF_CONFIG_SMALL("libgsm GSM Microsoft variant"),
};<|MERGE_RESOLUTION|>--- conflicted
+++ resolved
@@ -34,7 +34,9 @@
 #include "gsm.h"
 
 static av_cold int libgsm_encode_close(AVCodecContext *avctx) {
+#if FF_API_OLD_ENCODE_AUDIO
     av_freep(&avctx->coded_frame);
+#endif
     gsm_destroy(avctx->priv_data);
     avctx->priv_data = NULL;
     return 0;
@@ -81,32 +83,14 @@
 
 #if FF_API_OLD_ENCODE_AUDIO
     avctx->coded_frame= avcodec_alloc_frame();
-<<<<<<< HEAD
     if (!avctx->coded_frame)
         goto error;
+#endif
 
     return 0;
 error:
     libgsm_encode_close(avctx);
     return -1;
-=======
-    if (!avctx->coded_frame) {
-        gsm_destroy(avctx->priv_data);
-        return AVERROR(ENOMEM);
-    }
-#endif
-
-    return 0;
-}
-
-static av_cold int libgsm_encode_close(AVCodecContext *avctx) {
-#if FF_API_OLD_ENCODE_AUDIO
-    av_freep(&avctx->coded_frame);
-#endif
-    gsm_destroy(avctx->priv_data);
-    avctx->priv_data = NULL;
-    return 0;
->>>>>>> 6aba117f
 }
 
 static int libgsm_encode_frame(AVCodecContext *avctx, AVPacket *avpkt,
