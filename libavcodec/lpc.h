--- conflicted
+++ resolved
@@ -23,11 +23,7 @@
 #define AVCODEC_LPC_H
 
 #include <stdint.h>
-<<<<<<< HEAD
 #include "libavutil/avassert.h"
-#include "dsputil.h"
-=======
->>>>>>> c242bbd8
 
 #define ORDER_METHOD_EST     0
 #define ORDER_METHOD_2LEVEL  1
