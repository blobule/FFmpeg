/*
 * GIF encoder.
 * Copyright (c) 2000 Fabrice Bellard
 * Copyright (c) 2002 Francois Revol
 * Copyright (c) 2006 Baptiste Coudurier
 *
<<<<<<< HEAD
 * This file is part of FFmpeg.
=======
 * first version by Francois Revol <revol@free.fr>
 *
 * This file is part of Libav.
>>>>>>> ac9362c5
 *
 * FFmpeg is free software; you can redistribute it and/or
 * modify it under the terms of the GNU Lesser General Public
 * License as published by the Free Software Foundation; either
 * version 2.1 of the License, or (at your option) any later version.
 *
 * FFmpeg is distributed in the hope that it will be useful,
 * but WITHOUT ANY WARRANTY; without even the implied warranty of
 * MERCHANTABILITY or FITNESS FOR A PARTICULAR PURPOSE.  See the GNU
 * Lesser General Public License for more details.
 *
 * You should have received a copy of the GNU Lesser General Public
 * License along with FFmpeg; if not, write to the Free Software
 * Foundation, Inc., 51 Franklin Street, Fifth Floor, Boston, MA 02110-1301 USA
 */

/*
 * Features and limitations:
 * - uses only a global standard palette
 * - tested with IE 5.0, Opera for BeOS, NetPositive (BeOS), and Mozilla (BeOS).
 *
 * Reference documents:
 * http://www.goice.co.jp/member/mo/formats/gif.html
 * http://astronomy.swin.edu.au/pbourke/dataformats/gif/
 * http://www.dcs.ed.ac.uk/home/mxr/gfx/2d/GIF89a.txt
 */

#include "avcodec.h"
#include "bytestream.h"
#include "internal.h"
#include "lzw.h"

/* The GIF format uses reversed order for bitstreams... */
/* at least they don't use PDP_ENDIAN :) */
#define BITSTREAM_WRITER_LE

#include "put_bits.h"

typedef struct {
    AVFrame picture;
    LZWState *lzw;
    uint8_t *buf;
} GIFContext;

/* GIF header */
static int gif_image_write_header(AVCodecContext *avctx,
                                  uint8_t **bytestream, uint32_t *palette)
{
    int i;
    unsigned int v, smallest_alpha = 0xFF, alpha_component = 0;

    bytestream_put_buffer(bytestream, "GIF", 3);
    bytestream_put_buffer(bytestream, "89a", 3);
    bytestream_put_le16(bytestream, avctx->width);
    bytestream_put_le16(bytestream, avctx->height);

    bytestream_put_byte(bytestream, 0xf7); /* flags: global clut, 256 entries */
    bytestream_put_byte(bytestream, 0x1f); /* background color index */
    bytestream_put_byte(bytestream, 0); /* aspect ratio */

    /* the global palette */
    for(i=0;i<256;i++) {
        v = palette[i];
        bytestream_put_be24(bytestream, v);
        if (v >> 24 < smallest_alpha) {
            smallest_alpha = v >> 24;
            alpha_component = i;
        }
    }

    if (smallest_alpha < 128) {
        bytestream_put_byte(bytestream, 0x21); /* Extension Introducer */
        bytestream_put_byte(bytestream, 0xf9); /* Graphic Control Label */
        bytestream_put_byte(bytestream, 0x04); /* block length */
        bytestream_put_byte(bytestream, 0x01); /* Transparent Color Flag */
        bytestream_put_le16(bytestream, 0x00); /* no delay */
        bytestream_put_byte(bytestream, alpha_component);
        bytestream_put_byte(bytestream, 0x00);
    }

    return 0;
}

static int gif_image_write_image(AVCodecContext *avctx,
                                 uint8_t **bytestream, uint8_t *end,
                                 const uint8_t *buf, int linesize)
{
    GIFContext *s = avctx->priv_data;
    int len = 0, height;
    const uint8_t *ptr;
    /* image block */

    bytestream_put_byte(bytestream, 0x2c);
    bytestream_put_le16(bytestream, 0);
    bytestream_put_le16(bytestream, 0);
    bytestream_put_le16(bytestream, avctx->width);
    bytestream_put_le16(bytestream, avctx->height);
    bytestream_put_byte(bytestream, 0x00); /* flags */
    /* no local clut */

    bytestream_put_byte(bytestream, 0x08);

    ff_lzw_encode_init(s->lzw, s->buf, avctx->width*avctx->height,
                       12, FF_LZW_GIF, put_bits);

    ptr = buf;
    for (height = avctx->height; height--;) {
        len += ff_lzw_encode(s->lzw, ptr, avctx->width);
        ptr += linesize;
    }
    len += ff_lzw_encode_flush(s->lzw, flush_put_bits);

    ptr = s->buf;
    while (len > 0) {
        int size = FFMIN(255, len);
        bytestream_put_byte(bytestream, size);
        if (end - *bytestream < size)
            return -1;
        bytestream_put_buffer(bytestream, ptr, size);
        ptr += size;
        len -= size;
    }
    bytestream_put_byte(bytestream, 0x00); /* end of image block */
    bytestream_put_byte(bytestream, 0x3b);
    return 0;
}

static av_cold int gif_encode_init(AVCodecContext *avctx)
{
    GIFContext *s = avctx->priv_data;

    if (avctx->width > 65535 || avctx->height > 65535) {
        av_log(avctx, AV_LOG_ERROR, "GIF does not support resolutions above 65535x65535\n");
        return -1;
    }

    avctx->coded_frame = &s->picture;
    s->lzw = av_mallocz(ff_lzw_encode_state_size);
    if (!s->lzw)
        return AVERROR(ENOMEM);
    s->buf = av_malloc(avctx->width*avctx->height*2);
    if (!s->buf)
         return AVERROR(ENOMEM);
    return 0;
}

/* better than nothing gif encoder */
static int gif_encode_frame(AVCodecContext *avctx, AVPacket *pkt,
                            const AVFrame *pict, int *got_packet)
{
    GIFContext *s = avctx->priv_data;
    AVFrame *const p = &s->picture;
    uint8_t *outbuf_ptr, *end;
    int ret;

    if ((ret = ff_alloc_packet2(avctx, pkt, avctx->width*avctx->height*7/5 + FF_MIN_BUFFER_SIZE)) < 0)
        return ret;
    outbuf_ptr = pkt->data;
    end        = pkt->data + pkt->size;

    *p = *pict;
    p->pict_type = AV_PICTURE_TYPE_I;
    p->key_frame = 1;
    gif_image_write_header(avctx, &outbuf_ptr, (uint32_t *)pict->data[1]);
    gif_image_write_image(avctx, &outbuf_ptr, end, pict->data[0], pict->linesize[0]);

    pkt->size   = outbuf_ptr - pkt->data;
    pkt->flags |= AV_PKT_FLAG_KEY;
    *got_packet = 1;

    return 0;
}

static int gif_encode_close(AVCodecContext *avctx)
{
    GIFContext *s = avctx->priv_data;

    av_freep(&s->lzw);
    av_freep(&s->buf);
    return 0;
}

AVCodec ff_gif_encoder = {
    .name           = "gif",
    .type           = AVMEDIA_TYPE_VIDEO,
    .id             = AV_CODEC_ID_GIF,
    .priv_data_size = sizeof(GIFContext),
    .init           = gif_encode_init,
    .encode2        = gif_encode_frame,
    .close          = gif_encode_close,
    .pix_fmts       = (const enum AVPixelFormat[]){
        AV_PIX_FMT_RGB8, AV_PIX_FMT_BGR8, AV_PIX_FMT_RGB4_BYTE, AV_PIX_FMT_BGR4_BYTE,
        AV_PIX_FMT_GRAY8, AV_PIX_FMT_PAL8, AV_PIX_FMT_NONE
    },
    .long_name      = NULL_IF_CONFIG_SMALL("GIF (Graphics Interchange Format)"),
};<|MERGE_RESOLUTION|>--- conflicted
+++ resolved
@@ -4,13 +4,9 @@
  * Copyright (c) 2002 Francois Revol
  * Copyright (c) 2006 Baptiste Coudurier
  *
-<<<<<<< HEAD
+ * first version by Francois Revol <revol@free.fr>
+ *
  * This file is part of FFmpeg.
-=======
- * first version by Francois Revol <revol@free.fr>
- *
- * This file is part of Libav.
->>>>>>> ac9362c5
  *
  * FFmpeg is free software; you can redistribute it and/or
  * modify it under the terms of the GNU Lesser General Public
