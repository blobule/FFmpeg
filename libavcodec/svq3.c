/*
 * Copyright (c) 2003 The FFmpeg Project
 *
 * This file is part of FFmpeg.
 *
 * FFmpeg is free software; you can redistribute it and/or
 * modify it under the terms of the GNU Lesser General Public
 * License as published by the Free Software Foundation; either
 * version 2.1 of the License, or (at your option) any later version.
 *
 * FFmpeg is distributed in the hope that it will be useful,
 * but WITHOUT ANY WARRANTY; without even the implied warranty of
 * MERCHANTABILITY or FITNESS FOR A PARTICULAR PURPOSE.  See the GNU
 * Lesser General Public License for more details.
 *
 * You should have received a copy of the GNU Lesser General Public
 * License along with FFmpeg; if not, write to the Free Software
 * Foundation, Inc., 51 Franklin Street, Fifth Floor, Boston, MA 02110-1301 USA
 */

/*
 * How to use this decoder:
 * SVQ3 data is transported within Apple Quicktime files. Quicktime files
 * have stsd atoms to describe media trak properties. A stsd atom for a
 * video trak contains 1 or more ImageDescription atoms. These atoms begin
 * with the 4-byte length of the atom followed by the codec fourcc. Some
 * decoders need information in this atom to operate correctly. Such
 * is the case with SVQ3. In order to get the best use out of this decoder,
 * the calling app must make the SVQ3 ImageDescription atom available
 * via the AVCodecContext's extradata[_size] field:
 *
 * AVCodecContext.extradata = pointer to ImageDescription, first characters
 * are expected to be 'S', 'V', 'Q', and '3', NOT the 4-byte atom length
 * AVCodecContext.extradata_size = size of ImageDescription atom memory
 * buffer (which will be the same as the ImageDescription atom size field
 * from the QT file, minus 4 bytes since the length is missing)
 *
 * You will know you have these parameters passed correctly when the decoder
 * correctly decodes this file:
 *  http://samples.mplayerhq.hu/V-codecs/SVQ3/Vertical400kbit.sorenson3.mov
 */

#include <inttypes.h>

#include "libavutil/attributes.h"
#include "internal.h"
#include "avcodec.h"
#include "mpegutils.h"
#include "h264dec.h"
#include "h264data.h"
#include "golomb.h"
#include "hpeldsp.h"
#include "mathops.h"
#include "rectangle.h"
#include "tpeldsp.h"

#if CONFIG_ZLIB
#include <zlib.h>
#endif

#include "svq1.h"

/**
 * @file
 * svq3 decoder.
 */

typedef struct SVQ3Frame {
    AVFrame *f;

    AVBufferRef *motion_val_buf[2];
    int16_t (*motion_val[2])[2];

    AVBufferRef *mb_type_buf;
    uint32_t *mb_type;


    AVBufferRef *ref_index_buf[2];
    int8_t *ref_index[2];
} SVQ3Frame;

typedef struct SVQ3Context {
    AVCodecContext *avctx;

    H264DSPContext  h264dsp;
    H264PredContext hpc;
    HpelDSPContext hdsp;
    TpelDSPContext tdsp;
    VideoDSPContext vdsp;

    SVQ3Frame *cur_pic;
    SVQ3Frame *next_pic;
    SVQ3Frame *last_pic;
    GetBitContext gb;
    GetBitContext gb_slice;
    uint8_t *slice_buf;
    int slice_size;
    int halfpel_flag;
    int thirdpel_flag;
    int has_watermark;
    uint32_t watermark_key;
    uint8_t *buf;
    int buf_size;
    int adaptive_quant;
    int next_p_frame_damaged;
    int h_edge_pos;
    int v_edge_pos;
    int last_frame_output;
    int slice_num;
    int qscale;
    int cbp;
    int frame_num;
    int frame_num_offset;
    int prev_frame_num_offset;
    int prev_frame_num;

    enum AVPictureType pict_type;
    enum AVPictureType slice_type;
    int low_delay;

    int mb_x, mb_y;
    int mb_xy;
    int mb_width, mb_height;
    int mb_stride, mb_num;
    int b_stride;

    uint32_t *mb2br_xy;

    int chroma_pred_mode;
    int intra16x16_pred_mode;

    int8_t   intra4x4_pred_mode_cache[5 * 8];
    int8_t (*intra4x4_pred_mode);

    unsigned int top_samples_available;
    unsigned int topright_samples_available;
    unsigned int left_samples_available;

    uint8_t *edge_emu_buffer;

    DECLARE_ALIGNED(16, int16_t, mv_cache)[2][5 * 8][2];
    DECLARE_ALIGNED(8,  int8_t, ref_cache)[2][5 * 8];
    DECLARE_ALIGNED(16, int16_t, mb)[16 * 48 * 2];
    DECLARE_ALIGNED(16, int16_t, mb_luma_dc)[3][16 * 2];
    DECLARE_ALIGNED(8, uint8_t, non_zero_count_cache)[15 * 8];
    uint32_t dequant4_coeff[QP_MAX_NUM + 1][16];
    int block_offset[2 * (16 * 3)];
} SVQ3Context;

#define FULLPEL_MODE  1
#define HALFPEL_MODE  2
#define THIRDPEL_MODE 3
#define PREDICT_MODE  4

/* dual scan (from some older H.264 draft)
 * o-->o-->o   o
 *         |  /|
 * o   o   o / o
 * | / |   |/  |
 * o   o   o   o
 *   /
 * o-->o-->o-->o
 */
static const uint8_t svq3_scan[16] = {
    0 + 0 * 4, 1 + 0 * 4, 2 + 0 * 4, 2 + 1 * 4,
    2 + 2 * 4, 3 + 0 * 4, 3 + 1 * 4, 3 + 2 * 4,
    0 + 1 * 4, 0 + 2 * 4, 1 + 1 * 4, 1 + 2 * 4,
    0 + 3 * 4, 1 + 3 * 4, 2 + 3 * 4, 3 + 3 * 4,
};

static const uint8_t luma_dc_zigzag_scan[16] = {
    0 * 16 + 0 * 64, 1 * 16 + 0 * 64, 2 * 16 + 0 * 64, 0 * 16 + 2 * 64,
    3 * 16 + 0 * 64, 0 * 16 + 1 * 64, 1 * 16 + 1 * 64, 2 * 16 + 1 * 64,
    1 * 16 + 2 * 64, 2 * 16 + 2 * 64, 3 * 16 + 2 * 64, 0 * 16 + 3 * 64,
    3 * 16 + 1 * 64, 1 * 16 + 3 * 64, 2 * 16 + 3 * 64, 3 * 16 + 3 * 64,
};

static const uint8_t svq3_pred_0[25][2] = {
    { 0, 0 },
    { 1, 0 }, { 0, 1 },
    { 0, 2 }, { 1, 1 }, { 2, 0 },
    { 3, 0 }, { 2, 1 }, { 1, 2 }, { 0, 3 },
    { 0, 4 }, { 1, 3 }, { 2, 2 }, { 3, 1 }, { 4, 0 },
    { 4, 1 }, { 3, 2 }, { 2, 3 }, { 1, 4 },
    { 2, 4 }, { 3, 3 }, { 4, 2 },
    { 4, 3 }, { 3, 4 },
    { 4, 4 }
};

static const int8_t svq3_pred_1[6][6][5] = {
    { { 2, -1, -1, -1, -1 }, { 2, 1, -1, -1, -1 }, { 1, 2, -1, -1, -1 },
      { 2,  1, -1, -1, -1 }, { 1, 2, -1, -1, -1 }, { 1, 2, -1, -1, -1 } },
    { { 0,  2, -1, -1, -1 }, { 0, 2,  1,  4,  3 }, { 0, 1,  2,  4,  3 },
      { 0,  2,  1,  4,  3 }, { 2, 0,  1,  3,  4 }, { 0, 4,  2,  1,  3 } },
    { { 2,  0, -1, -1, -1 }, { 2, 1,  0,  4,  3 }, { 1, 2,  4,  0,  3 },
      { 2,  1,  0,  4,  3 }, { 2, 1,  4,  3,  0 }, { 1, 2,  4,  0,  3 } },
    { { 2,  0, -1, -1, -1 }, { 2, 0,  1,  4,  3 }, { 1, 2,  0,  4,  3 },
      { 2,  1,  0,  4,  3 }, { 2, 1,  3,  4,  0 }, { 2, 4,  1,  0,  3 } },
    { { 0,  2, -1, -1, -1 }, { 0, 2,  1,  3,  4 }, { 1, 2,  3,  0,  4 },
      { 2,  0,  1,  3,  4 }, { 2, 1,  3,  0,  4 }, { 2, 0,  4,  3,  1 } },
    { { 0,  2, -1, -1, -1 }, { 0, 2,  4,  1,  3 }, { 1, 4,  2,  0,  3 },
      { 4,  2,  0,  1,  3 }, { 2, 0,  1,  4,  3 }, { 4, 2,  1,  0,  3 } },
};

static const struct {
    uint8_t run;
    uint8_t level;
} svq3_dct_tables[2][16] = {
    { { 0, 0 }, { 0, 1 }, { 1, 1 }, { 2, 1 }, { 0, 2 }, { 3, 1 }, { 4, 1 }, { 5, 1 },
      { 0, 3 }, { 1, 2 }, { 2, 2 }, { 6, 1 }, { 7, 1 }, { 8, 1 }, { 9, 1 }, { 0, 4 } },
    { { 0, 0 }, { 0, 1 }, { 1, 1 }, { 0, 2 }, { 2, 1 }, { 0, 3 }, { 0, 4 }, { 0, 5 },
      { 3, 1 }, { 4, 1 }, { 1, 2 }, { 1, 3 }, { 0, 6 }, { 0, 7 }, { 0, 8 }, { 0, 9 } }
};

static const uint32_t svq3_dequant_coeff[32] = {
     3881,  4351,  4890,  5481,   6154,   6914,   7761,   8718,
     9781, 10987, 12339, 13828,  15523,  17435,  19561,  21873,
    24552, 27656, 30847, 34870,  38807,  43747,  49103,  54683,
    61694, 68745, 77615, 89113, 100253, 109366, 126635, 141533
};

static int svq3_decode_end(AVCodecContext *avctx);

static void svq3_luma_dc_dequant_idct_c(int16_t *output, int16_t *input, int qp)
{
    const unsigned qmul = svq3_dequant_coeff[qp];
#define stride 16
    int i;
    int temp[16];
    static const uint8_t x_offset[4] = { 0, 1 * stride, 4 * stride, 5 * stride };

    for (i = 0; i < 4; i++) {
        const int z0 = 13 * (input[4 * i + 0] +      input[4 * i + 2]);
        const int z1 = 13 * (input[4 * i + 0] -      input[4 * i + 2]);
        const int z2 =  7 *  input[4 * i + 1] - 17 * input[4 * i + 3];
        const int z3 = 17 *  input[4 * i + 1] +  7 * input[4 * i + 3];

        temp[4 * i + 0] = z0 + z3;
        temp[4 * i + 1] = z1 + z2;
        temp[4 * i + 2] = z1 - z2;
        temp[4 * i + 3] = z0 - z3;
    }

    for (i = 0; i < 4; i++) {
        const int offset = x_offset[i];
        const int z0     = 13 * (temp[4 * 0 + i] +      temp[4 * 2 + i]);
        const int z1     = 13 * (temp[4 * 0 + i] -      temp[4 * 2 + i]);
        const int z2     =  7 *  temp[4 * 1 + i] - 17 * temp[4 * 3 + i];
        const int z3     = 17 *  temp[4 * 1 + i] +  7 * temp[4 * 3 + i];

        output[stride *  0 + offset] = (int)((z0 + z3) * qmul + 0x80000) >> 20;
        output[stride *  2 + offset] = (int)((z1 + z2) * qmul + 0x80000) >> 20;
        output[stride *  8 + offset] = (int)((z1 - z2) * qmul + 0x80000) >> 20;
        output[stride * 10 + offset] = (int)((z0 - z3) * qmul + 0x80000) >> 20;
    }
}
#undef stride

static void svq3_add_idct_c(uint8_t *dst, int16_t *block,
                            int stride, int qp, int dc)
{
    const int qmul = svq3_dequant_coeff[qp];
    int i;

    if (dc) {
        dc       = 13 * 13 * (dc == 1 ? 1538U* block[0]
                                      : qmul * (block[0] >> 3) / 2);
        block[0] = 0;
    }

    for (i = 0; i < 4; i++) {
        const int z0 = 13 * (block[0 + 4 * i] +      block[2 + 4 * i]);
        const int z1 = 13 * (block[0 + 4 * i] -      block[2 + 4 * i]);
        const int z2 =  7 *  block[1 + 4 * i] - 17 * block[3 + 4 * i];
        const int z3 = 17 *  block[1 + 4 * i] +  7 * block[3 + 4 * i];

        block[0 + 4 * i] = z0 + z3;
        block[1 + 4 * i] = z1 + z2;
        block[2 + 4 * i] = z1 - z2;
        block[3 + 4 * i] = z0 - z3;
    }

    for (i = 0; i < 4; i++) {
        const unsigned z0 = 13 * (block[i + 4 * 0] +      block[i + 4 * 2]);
        const unsigned z1 = 13 * (block[i + 4 * 0] -      block[i + 4 * 2]);
        const unsigned z2 =  7 *  block[i + 4 * 1] - 17 * block[i + 4 * 3];
        const unsigned z3 = 17 *  block[i + 4 * 1] +  7 * block[i + 4 * 3];
        const int rr = (dc + 0x80000u);

        dst[i + stride * 0] = av_clip_uint8(dst[i + stride * 0] + ((int)((z0 + z3) * qmul + rr) >> 20));
        dst[i + stride * 1] = av_clip_uint8(dst[i + stride * 1] + ((int)((z1 + z2) * qmul + rr) >> 20));
        dst[i + stride * 2] = av_clip_uint8(dst[i + stride * 2] + ((int)((z1 - z2) * qmul + rr) >> 20));
        dst[i + stride * 3] = av_clip_uint8(dst[i + stride * 3] + ((int)((z0 - z3) * qmul + rr) >> 20));
    }

    memset(block, 0, 16 * sizeof(int16_t));
}

static inline int svq3_decode_block(GetBitContext *gb, int16_t *block,
                                    int index, const int type)
{
    static const uint8_t *const scan_patterns[4] = {
        luma_dc_zigzag_scan, ff_zigzag_scan, svq3_scan, ff_h264_chroma_dc_scan
    };

    int run, level, sign, limit;
    unsigned vlc;
    const int intra           = 3 * type >> 2;
    const uint8_t *const scan = scan_patterns[type];

    for (limit = (16 >> intra); index < 16; index = limit, limit += 8) {
        for (; (vlc = get_interleaved_ue_golomb(gb)) != 0; index++) {
            if ((int32_t)vlc < 0)
                return -1;

            sign     = (vlc & 1) ? 0 : -1;
            vlc      = vlc + 1 >> 1;

            if (type == 3) {
                if (vlc < 3) {
                    run   = 0;
                    level = vlc;
                } else if (vlc < 4) {
                    run   = 1;
                    level = 1;
                } else {
                    run   = vlc & 0x3;
                    level = (vlc + 9 >> 2) - run;
                }
            } else {
                if (vlc < 16U) {
                    run   = svq3_dct_tables[intra][vlc].run;
                    level = svq3_dct_tables[intra][vlc].level;
                } else if (intra) {
                    run   = vlc & 0x7;
                    level = (vlc >> 3) + ((run == 0) ? 8 : ((run < 2) ? 2 : ((run < 5) ? 0 : -1)));
                } else {
                    run   = vlc & 0xF;
                    level = (vlc >> 4) + ((run == 0) ? 4 : ((run < 3) ? 2 : ((run < 10) ? 1 : 0)));
                }
            }


            if ((index += run) >= limit)
                return -1;

            block[scan[index]] = (level ^ sign) - sign;
        }

        if (type != 2) {
            break;
        }
    }

    return 0;
}

static av_always_inline int
svq3_fetch_diagonal_mv(const SVQ3Context *s, const int16_t **C,
                       int i, int list, int part_width)
{
    const int topright_ref = s->ref_cache[list][i - 8 + part_width];

    if (topright_ref != PART_NOT_AVAILABLE) {
        *C = s->mv_cache[list][i - 8 + part_width];
        return topright_ref;
    } else {
        *C = s->mv_cache[list][i - 8 - 1];
        return s->ref_cache[list][i - 8 - 1];
    }
}

/**
 * Get the predicted MV.
 * @param n the block index
 * @param part_width the width of the partition (4, 8,16) -> (1, 2, 4)
 * @param mx the x component of the predicted motion vector
 * @param my the y component of the predicted motion vector
 */
static av_always_inline void svq3_pred_motion(const SVQ3Context *s, int n,
                                              int part_width, int list,
                                              int ref, int *const mx, int *const my)
{
    const int index8       = scan8[n];
    const int top_ref      = s->ref_cache[list][index8 - 8];
    const int left_ref     = s->ref_cache[list][index8 - 1];
    const int16_t *const A = s->mv_cache[list][index8 - 1];
    const int16_t *const B = s->mv_cache[list][index8 - 8];
    const int16_t *C;
    int diagonal_ref, match_count;

/* mv_cache
 * B . . A T T T T
 * U . . L . . , .
 * U . . L . . . .
 * U . . L . . , .
 * . . . L . . . .
 */

    diagonal_ref = svq3_fetch_diagonal_mv(s, &C, index8, list, part_width);
    match_count  = (diagonal_ref == ref) + (top_ref == ref) + (left_ref == ref);
    if (match_count > 1) { //most common
        *mx = mid_pred(A[0], B[0], C[0]);
        *my = mid_pred(A[1], B[1], C[1]);
    } else if (match_count == 1) {
        if (left_ref == ref) {
            *mx = A[0];
            *my = A[1];
        } else if (top_ref == ref) {
            *mx = B[0];
            *my = B[1];
        } else {
            *mx = C[0];
            *my = C[1];
        }
    } else {
        if (top_ref      == PART_NOT_AVAILABLE &&
            diagonal_ref == PART_NOT_AVAILABLE &&
            left_ref     != PART_NOT_AVAILABLE) {
            *mx = A[0];
            *my = A[1];
        } else {
            *mx = mid_pred(A[0], B[0], C[0]);
            *my = mid_pred(A[1], B[1], C[1]);
        }
    }
}

static inline void svq3_mc_dir_part(SVQ3Context *s,
                                    int x, int y, int width, int height,
                                    int mx, int my, int dxy,
                                    int thirdpel, int dir, int avg)
{
    const SVQ3Frame *pic = (dir == 0) ? s->last_pic : s->next_pic;
    uint8_t *src, *dest;
    int i, emu = 0;
    int blocksize = 2 - (width >> 3); // 16->0, 8->1, 4->2
    int linesize   = s->cur_pic->f->linesize[0];
    int uvlinesize = s->cur_pic->f->linesize[1];

    mx += x;
    my += y;

    if (mx < 0 || mx >= s->h_edge_pos - width  - 1 ||
        my < 0 || my >= s->v_edge_pos - height - 1) {
        emu = 1;
        mx = av_clip(mx, -16, s->h_edge_pos - width  + 15);
        my = av_clip(my, -16, s->v_edge_pos - height + 15);
    }

    /* form component predictions */
    dest = s->cur_pic->f->data[0] + x + y * linesize;
    src  = pic->f->data[0] + mx + my * linesize;

    if (emu) {
        s->vdsp.emulated_edge_mc(s->edge_emu_buffer, src,
                                 linesize, linesize,
                                 width + 1, height + 1,
                                 mx, my, s->h_edge_pos, s->v_edge_pos);
        src = s->edge_emu_buffer;
    }
    if (thirdpel)
        (avg ? s->tdsp.avg_tpel_pixels_tab
             : s->tdsp.put_tpel_pixels_tab)[dxy](dest, src, linesize,
                                                 width, height);
    else
        (avg ? s->hdsp.avg_pixels_tab
             : s->hdsp.put_pixels_tab)[blocksize][dxy](dest, src, linesize,
                                                       height);

    if (!(s->avctx->flags & AV_CODEC_FLAG_GRAY)) {
        mx     = mx + (mx < (int) x) >> 1;
        my     = my + (my < (int) y) >> 1;
        width  = width  >> 1;
        height = height >> 1;
        blocksize++;

        for (i = 1; i < 3; i++) {
            dest = s->cur_pic->f->data[i] + (x >> 1) + (y >> 1) * uvlinesize;
            src  = pic->f->data[i] + mx + my * uvlinesize;

            if (emu) {
                s->vdsp.emulated_edge_mc(s->edge_emu_buffer, src,
                                         uvlinesize, uvlinesize,
                                         width + 1, height + 1,
                                         mx, my, (s->h_edge_pos >> 1),
                                         s->v_edge_pos >> 1);
                src = s->edge_emu_buffer;
            }
            if (thirdpel)
                (avg ? s->tdsp.avg_tpel_pixels_tab
                     : s->tdsp.put_tpel_pixels_tab)[dxy](dest, src,
                                                         uvlinesize,
                                                         width, height);
            else
                (avg ? s->hdsp.avg_pixels_tab
                     : s->hdsp.put_pixels_tab)[blocksize][dxy](dest, src,
                                                               uvlinesize,
                                                               height);
        }
    }
}

static inline int svq3_mc_dir(SVQ3Context *s, int size, int mode,
                              int dir, int avg)
{
    int i, j, k, mx, my, dx, dy, x, y;
    const int part_width    = ((size & 5) == 4) ? 4 : 16 >> (size & 1);
    const int part_height   = 16 >> ((unsigned)(size + 1) / 3);
    const int extra_width   = (mode == PREDICT_MODE) ? -16 * 6 : 0;
    const int h_edge_pos    = 6 * (s->h_edge_pos - part_width)  - extra_width;
    const int v_edge_pos    = 6 * (s->v_edge_pos - part_height) - extra_width;

    for (i = 0; i < 16; i += part_height)
        for (j = 0; j < 16; j += part_width) {
            const int b_xy = (4 * s->mb_x + (j >> 2)) +
                             (4 * s->mb_y + (i >> 2)) * s->b_stride;
            int dxy;
            x = 16 * s->mb_x + j;
            y = 16 * s->mb_y + i;
            k = (j >> 2 & 1) + (i >> 1 & 2) +
                (j >> 1 & 4) + (i      & 8);

            if (mode != PREDICT_MODE) {
                svq3_pred_motion(s, k, part_width >> 2, dir, 1, &mx, &my);
            } else {
                mx = s->next_pic->motion_val[0][b_xy][0] * 2;
                my = s->next_pic->motion_val[0][b_xy][1] * 2;

                if (dir == 0) {
                    mx = mx * s->frame_num_offset /
                         s->prev_frame_num_offset + 1 >> 1;
                    my = my * s->frame_num_offset /
                         s->prev_frame_num_offset + 1 >> 1;
                } else {
                    mx = mx * (s->frame_num_offset - s->prev_frame_num_offset) /
                         s->prev_frame_num_offset + 1 >> 1;
                    my = my * (s->frame_num_offset - s->prev_frame_num_offset) /
                         s->prev_frame_num_offset + 1 >> 1;
                }
            }

            /* clip motion vector prediction to frame border */
            mx = av_clip(mx, extra_width - 6 * x, h_edge_pos - 6 * x);
            my = av_clip(my, extra_width - 6 * y, v_edge_pos - 6 * y);

            /* get (optional) motion vector differential */
            if (mode == PREDICT_MODE) {
                dx = dy = 0;
            } else {
                dy = get_interleaved_se_golomb(&s->gb_slice);
                dx = get_interleaved_se_golomb(&s->gb_slice);

                if (dx != (int16_t)dx || dy != (int16_t)dy) {
                    av_log(s->avctx, AV_LOG_ERROR, "invalid MV vlc\n");
                    return -1;
                }
            }

            /* compute motion vector */
            if (mode == THIRDPEL_MODE) {
                int fx, fy;
                mx  = (mx + 1 >> 1) + dx;
                my  = (my + 1 >> 1) + dy;
                fx  = (unsigned)(mx + 0x30000) / 3 - 0x10000;
                fy  = (unsigned)(my + 0x30000) / 3 - 0x10000;
                dxy = (mx - 3 * fx) + 4 * (my - 3 * fy);

                svq3_mc_dir_part(s, x, y, part_width, part_height,
                                 fx, fy, dxy, 1, dir, avg);
                mx += mx;
                my += my;
            } else if (mode == HALFPEL_MODE || mode == PREDICT_MODE) {
                mx  = (unsigned)(mx + 1 + 0x30000) / 3 + dx - 0x10000;
                my  = (unsigned)(my + 1 + 0x30000) / 3 + dy - 0x10000;
                dxy = (mx & 1) + 2 * (my & 1);

                svq3_mc_dir_part(s, x, y, part_width, part_height,
                                 mx >> 1, my >> 1, dxy, 0, dir, avg);
                mx *= 3;
                my *= 3;
            } else {
                mx = (unsigned)(mx + 3 + 0x60000) / 6 + dx - 0x10000;
                my = (unsigned)(my + 3 + 0x60000) / 6 + dy - 0x10000;

                svq3_mc_dir_part(s, x, y, part_width, part_height,
                                 mx, my, 0, 0, dir, avg);
                mx *= 6;
                my *= 6;
            }

            /* update mv_cache */
            if (mode != PREDICT_MODE) {
                int32_t mv = pack16to32(mx, my);

                if (part_height == 8 && i < 8) {
                    AV_WN32A(s->mv_cache[dir][scan8[k] + 1 * 8], mv);

                    if (part_width == 8 && j < 8)
                        AV_WN32A(s->mv_cache[dir][scan8[k] + 1 + 1 * 8], mv);
                }
                if (part_width == 8 && j < 8)
                    AV_WN32A(s->mv_cache[dir][scan8[k] + 1], mv);
                if (part_width == 4 || part_height == 4)
                    AV_WN32A(s->mv_cache[dir][scan8[k]], mv);
            }

            /* write back motion vectors */
            fill_rectangle(s->cur_pic->motion_val[dir][b_xy],
                           part_width >> 2, part_height >> 2, s->b_stride,
                           pack16to32(mx, my), 4);
        }

    return 0;
}

static av_always_inline void hl_decode_mb_idct_luma(SVQ3Context *s,
                                                    int mb_type, const int *block_offset,
                                                    int linesize, uint8_t *dest_y)
{
    int i;
    if (!IS_INTRA4x4(mb_type)) {
        for (i = 0; i < 16; i++)
            if (s->non_zero_count_cache[scan8[i]] || s->mb[i * 16]) {
                uint8_t *const ptr = dest_y + block_offset[i];
                svq3_add_idct_c(ptr, s->mb + i * 16, linesize,
                                s->qscale, IS_INTRA(mb_type) ? 1 : 0);
            }
    }
}

static av_always_inline void hl_decode_mb_predict_luma(SVQ3Context *s,
                                                       int mb_type,
                                                       const int *block_offset,
                                                       int linesize,
                                                       uint8_t *dest_y)
{
    int i;
    int qscale = s->qscale;

    if (IS_INTRA4x4(mb_type)) {
        for (i = 0; i < 16; i++) {
            uint8_t *const ptr = dest_y + block_offset[i];
            const int dir      = s->intra4x4_pred_mode_cache[scan8[i]];

            uint8_t *topright;
            int nnz, tr;
            if (dir == DIAG_DOWN_LEFT_PRED || dir == VERT_LEFT_PRED) {
                const int topright_avail = (s->topright_samples_available << i) & 0x8000;
                av_assert2(s->mb_y || linesize <= block_offset[i]);
                if (!topright_avail) {
                    tr       = ptr[3 - linesize] * 0x01010101u;
                    topright = (uint8_t *)&tr;
                } else
                    topright = ptr + 4 - linesize;
            } else
                topright = NULL;

            s->hpc.pred4x4[dir](ptr, topright, linesize);
            nnz = s->non_zero_count_cache[scan8[i]];
            if (nnz) {
                svq3_add_idct_c(ptr, s->mb + i * 16, linesize, qscale, 0);
            }
        }
    } else {
        s->hpc.pred16x16[s->intra16x16_pred_mode](dest_y, linesize);
        svq3_luma_dc_dequant_idct_c(s->mb, s->mb_luma_dc[0], qscale);
    }
}

static void hl_decode_mb(SVQ3Context *s)
{
    const int mb_x    = s->mb_x;
    const int mb_y    = s->mb_y;
    const int mb_xy   = s->mb_xy;
    const int mb_type = s->cur_pic->mb_type[mb_xy];
    uint8_t *dest_y, *dest_cb, *dest_cr;
    int linesize, uvlinesize;
    int i, j;
    const int *block_offset = &s->block_offset[0];
    const int block_h   = 16 >> 1;

    linesize   = s->cur_pic->f->linesize[0];
    uvlinesize = s->cur_pic->f->linesize[1];

    dest_y  = s->cur_pic->f->data[0] + (mb_x     + mb_y * linesize)  * 16;
    dest_cb = s->cur_pic->f->data[1] +  mb_x * 8 + mb_y * uvlinesize * block_h;
    dest_cr = s->cur_pic->f->data[2] +  mb_x * 8 + mb_y * uvlinesize * block_h;

    s->vdsp.prefetch(dest_y  + (s->mb_x & 3) * 4 * linesize   + 64, linesize,      4);
    s->vdsp.prefetch(dest_cb + (s->mb_x & 7)     * uvlinesize + 64, dest_cr - dest_cb, 2);

    if (IS_INTRA(mb_type)) {
        s->hpc.pred8x8[s->chroma_pred_mode](dest_cb, uvlinesize);
        s->hpc.pred8x8[s->chroma_pred_mode](dest_cr, uvlinesize);

        hl_decode_mb_predict_luma(s, mb_type, block_offset, linesize, dest_y);
    }

    hl_decode_mb_idct_luma(s, mb_type, block_offset, linesize, dest_y);

    if (s->cbp & 0x30) {
        uint8_t *dest[2] = { dest_cb, dest_cr };
        s->h264dsp.h264_chroma_dc_dequant_idct(s->mb + 16 * 16 * 1,
                                               s->dequant4_coeff[4][0]);
        s->h264dsp.h264_chroma_dc_dequant_idct(s->mb + 16 * 16 * 2,
                                               s->dequant4_coeff[4][0]);
        for (j = 1; j < 3; j++) {
            for (i = j * 16; i < j * 16 + 4; i++)
                if (s->non_zero_count_cache[scan8[i]] || s->mb[i * 16]) {
                    uint8_t *const ptr = dest[j - 1] + block_offset[i];
                    svq3_add_idct_c(ptr, s->mb + i * 16,
                                    uvlinesize, ff_h264_chroma_qp[0][s->qscale + 12] - 12, 2);
                }
        }
    }
}

static int svq3_decode_mb(SVQ3Context *s, unsigned int mb_type)
{
    int i, j, k, m, dir, mode;
    int cbp = 0;
    uint32_t vlc;
    int8_t *top, *left;
    const int mb_xy = s->mb_xy;
    const int b_xy  = 4 * s->mb_x + 4 * s->mb_y * s->b_stride;

    s->top_samples_available      = (s->mb_y == 0) ? 0x33FF : 0xFFFF;
    s->left_samples_available     = (s->mb_x == 0) ? 0x5F5F : 0xFFFF;
    s->topright_samples_available = 0xFFFF;

    if (mb_type == 0) {           /* SKIP */
        if (s->pict_type == AV_PICTURE_TYPE_P ||
            s->next_pic->mb_type[mb_xy] == -1) {
            svq3_mc_dir_part(s, 16 * s->mb_x, 16 * s->mb_y, 16, 16,
                             0, 0, 0, 0, 0, 0);

            if (s->pict_type == AV_PICTURE_TYPE_B)
                svq3_mc_dir_part(s, 16 * s->mb_x, 16 * s->mb_y, 16, 16,
                                 0, 0, 0, 0, 1, 1);

            mb_type = MB_TYPE_SKIP;
        } else {
            mb_type = FFMIN(s->next_pic->mb_type[mb_xy], 6);
            if (svq3_mc_dir(s, mb_type, PREDICT_MODE, 0, 0) < 0)
                return -1;
            if (svq3_mc_dir(s, mb_type, PREDICT_MODE, 1, 1) < 0)
                return -1;

            mb_type = MB_TYPE_16x16;
        }
    } else if (mb_type < 8) {     /* INTER */
        if (s->thirdpel_flag && s->halfpel_flag == !get_bits1(&s->gb_slice))
            mode = THIRDPEL_MODE;
        else if (s->halfpel_flag &&
                 s->thirdpel_flag == !get_bits1(&s->gb_slice))
            mode = HALFPEL_MODE;
        else
            mode = FULLPEL_MODE;

        /* fill caches */
        /* note ref_cache should contain here:
         *  ????????
         *  ???11111
         *  N??11111
         *  N??11111
         *  N??11111
         */

        for (m = 0; m < 2; m++) {
            if (s->mb_x > 0 && s->intra4x4_pred_mode[s->mb2br_xy[mb_xy - 1] + 6] != -1) {
                for (i = 0; i < 4; i++)
                    AV_COPY32(s->mv_cache[m][scan8[0] - 1 + i * 8],
                              s->cur_pic->motion_val[m][b_xy - 1 + i * s->b_stride]);
            } else {
                for (i = 0; i < 4; i++)
                    AV_ZERO32(s->mv_cache[m][scan8[0] - 1 + i * 8]);
            }
            if (s->mb_y > 0) {
                memcpy(s->mv_cache[m][scan8[0] - 1 * 8],
                       s->cur_pic->motion_val[m][b_xy - s->b_stride],
                       4 * 2 * sizeof(int16_t));
                memset(&s->ref_cache[m][scan8[0] - 1 * 8],
                       (s->intra4x4_pred_mode[s->mb2br_xy[mb_xy - s->mb_stride]] == -1) ? PART_NOT_AVAILABLE : 1, 4);

                if (s->mb_x < s->mb_width - 1) {
                    AV_COPY32(s->mv_cache[m][scan8[0] + 4 - 1 * 8],
                              s->cur_pic->motion_val[m][b_xy - s->b_stride + 4]);
                    s->ref_cache[m][scan8[0] + 4 - 1 * 8] =
                        (s->intra4x4_pred_mode[s->mb2br_xy[mb_xy - s->mb_stride + 1] + 6] == -1 ||
                         s->intra4x4_pred_mode[s->mb2br_xy[mb_xy - s->mb_stride]] == -1) ? PART_NOT_AVAILABLE : 1;
                } else
                    s->ref_cache[m][scan8[0] + 4 - 1 * 8] = PART_NOT_AVAILABLE;
                if (s->mb_x > 0) {
                    AV_COPY32(s->mv_cache[m][scan8[0] - 1 - 1 * 8],
                              s->cur_pic->motion_val[m][b_xy - s->b_stride - 1]);
                    s->ref_cache[m][scan8[0] - 1 - 1 * 8] =
                        (s->intra4x4_pred_mode[s->mb2br_xy[mb_xy - s->mb_stride - 1] + 3] == -1) ? PART_NOT_AVAILABLE : 1;
                } else
                    s->ref_cache[m][scan8[0] - 1 - 1 * 8] = PART_NOT_AVAILABLE;
            } else
                memset(&s->ref_cache[m][scan8[0] - 1 * 8 - 1],
                       PART_NOT_AVAILABLE, 8);

            if (s->pict_type != AV_PICTURE_TYPE_B)
                break;
        }

        /* decode motion vector(s) and form prediction(s) */
        if (s->pict_type == AV_PICTURE_TYPE_P) {
            if (svq3_mc_dir(s, mb_type - 1, mode, 0, 0) < 0)
                return -1;
        } else {        /* AV_PICTURE_TYPE_B */
            if (mb_type != 2) {
                if (svq3_mc_dir(s, 0, mode, 0, 0) < 0)
                    return -1;
            } else {
                for (i = 0; i < 4; i++)
                    memset(s->cur_pic->motion_val[0][b_xy + i * s->b_stride],
                           0, 4 * 2 * sizeof(int16_t));
            }
            if (mb_type != 1) {
                if (svq3_mc_dir(s, 0, mode, 1, mb_type == 3) < 0)
                    return -1;
            } else {
                for (i = 0; i < 4; i++)
                    memset(s->cur_pic->motion_val[1][b_xy + i * s->b_stride],
                           0, 4 * 2 * sizeof(int16_t));
            }
        }

        mb_type = MB_TYPE_16x16;
    } else if (mb_type == 8 || mb_type == 33) {   /* INTRA4x4 */
        int8_t *i4x4       = s->intra4x4_pred_mode + s->mb2br_xy[s->mb_xy];
        int8_t *i4x4_cache = s->intra4x4_pred_mode_cache;

        memset(s->intra4x4_pred_mode_cache, -1, 8 * 5 * sizeof(int8_t));

        if (mb_type == 8) {
            if (s->mb_x > 0) {
                for (i = 0; i < 4; i++)
                    s->intra4x4_pred_mode_cache[scan8[0] - 1 + i * 8] = s->intra4x4_pred_mode[s->mb2br_xy[mb_xy - 1] + 6 - i];
                if (s->intra4x4_pred_mode_cache[scan8[0] - 1] == -1)
                    s->left_samples_available = 0x5F5F;
            }
            if (s->mb_y > 0) {
                s->intra4x4_pred_mode_cache[4 + 8 * 0] = s->intra4x4_pred_mode[s->mb2br_xy[mb_xy - s->mb_stride] + 0];
                s->intra4x4_pred_mode_cache[5 + 8 * 0] = s->intra4x4_pred_mode[s->mb2br_xy[mb_xy - s->mb_stride] + 1];
                s->intra4x4_pred_mode_cache[6 + 8 * 0] = s->intra4x4_pred_mode[s->mb2br_xy[mb_xy - s->mb_stride] + 2];
                s->intra4x4_pred_mode_cache[7 + 8 * 0] = s->intra4x4_pred_mode[s->mb2br_xy[mb_xy - s->mb_stride] + 3];

                if (s->intra4x4_pred_mode_cache[4 + 8 * 0] == -1)
                    s->top_samples_available = 0x33FF;
            }

            /* decode prediction codes for luma blocks */
            for (i = 0; i < 16; i += 2) {
                vlc = get_interleaved_ue_golomb(&s->gb_slice);

                if (vlc >= 25U) {
                    av_log(s->avctx, AV_LOG_ERROR,
                           "luma prediction:%"PRIu32"\n", vlc);
                    return -1;
                }

                left = &s->intra4x4_pred_mode_cache[scan8[i] - 1];
                top  = &s->intra4x4_pred_mode_cache[scan8[i] - 8];

                left[1] = svq3_pred_1[top[0] + 1][left[0] + 1][svq3_pred_0[vlc][0]];
                left[2] = svq3_pred_1[top[1] + 1][left[1] + 1][svq3_pred_0[vlc][1]];

                if (left[1] == -1 || left[2] == -1) {
                    av_log(s->avctx, AV_LOG_ERROR, "weird prediction\n");
                    return -1;
                }
            }
        } else {    /* mb_type == 33, DC_128_PRED block type */
            for (i = 0; i < 4; i++)
                memset(&s->intra4x4_pred_mode_cache[scan8[0] + 8 * i], DC_PRED, 4);
        }

        AV_COPY32(i4x4, i4x4_cache + 4 + 8 * 4);
        i4x4[4] = i4x4_cache[7 + 8 * 3];
        i4x4[5] = i4x4_cache[7 + 8 * 2];
        i4x4[6] = i4x4_cache[7 + 8 * 1];

        if (mb_type == 8) {
            ff_h264_check_intra4x4_pred_mode(s->intra4x4_pred_mode_cache,
                                             s->avctx, s->top_samples_available,
                                             s->left_samples_available);

            s->top_samples_available  = (s->mb_y == 0) ? 0x33FF : 0xFFFF;
            s->left_samples_available = (s->mb_x == 0) ? 0x5F5F : 0xFFFF;
        } else {
            for (i = 0; i < 4; i++)
                memset(&s->intra4x4_pred_mode_cache[scan8[0] + 8 * i], DC_128_PRED, 4);

            s->top_samples_available  = 0x33FF;
            s->left_samples_available = 0x5F5F;
        }

        mb_type = MB_TYPE_INTRA4x4;
    } else {                      /* INTRA16x16 */
        dir = ff_h264_i_mb_type_info[mb_type - 8].pred_mode;
        dir = (dir >> 1) ^ 3 * (dir & 1) ^ 1;

        if ((s->intra16x16_pred_mode = ff_h264_check_intra_pred_mode(s->avctx, s->top_samples_available,
                                                                     s->left_samples_available, dir, 0)) < 0) {
            av_log(s->avctx, AV_LOG_ERROR, "ff_h264_check_intra_pred_mode < 0\n");
            return s->intra16x16_pred_mode;
        }

        cbp     = ff_h264_i_mb_type_info[mb_type - 8].cbp;
        mb_type = MB_TYPE_INTRA16x16;
    }

    if (!IS_INTER(mb_type) && s->pict_type != AV_PICTURE_TYPE_I) {
        for (i = 0; i < 4; i++)
            memset(s->cur_pic->motion_val[0][b_xy + i * s->b_stride],
                   0, 4 * 2 * sizeof(int16_t));
        if (s->pict_type == AV_PICTURE_TYPE_B) {
            for (i = 0; i < 4; i++)
                memset(s->cur_pic->motion_val[1][b_xy + i * s->b_stride],
                       0, 4 * 2 * sizeof(int16_t));
        }
    }
    if (!IS_INTRA4x4(mb_type)) {
        memset(s->intra4x4_pred_mode + s->mb2br_xy[mb_xy], DC_PRED, 8);
    }
    if (!IS_SKIP(mb_type) || s->pict_type == AV_PICTURE_TYPE_B) {
        memset(s->non_zero_count_cache + 8, 0, 14 * 8 * sizeof(uint8_t));
    }

    if (!IS_INTRA16x16(mb_type) &&
        (!IS_SKIP(mb_type) || s->pict_type == AV_PICTURE_TYPE_B)) {
        if ((vlc = get_interleaved_ue_golomb(&s->gb_slice)) >= 48U){
            av_log(s->avctx, AV_LOG_ERROR, "cbp_vlc=%"PRIu32"\n", vlc);
            return -1;
        }

        cbp = IS_INTRA(mb_type) ? ff_h264_golomb_to_intra4x4_cbp[vlc]
                                : ff_h264_golomb_to_inter_cbp[vlc];
    }
    if (IS_INTRA16x16(mb_type) ||
        (s->pict_type != AV_PICTURE_TYPE_I && s->adaptive_quant && cbp)) {
        s->qscale += get_interleaved_se_golomb(&s->gb_slice);

        if (s->qscale > 31u) {
            av_log(s->avctx, AV_LOG_ERROR, "qscale:%d\n", s->qscale);
            return -1;
        }
    }
    if (IS_INTRA16x16(mb_type)) {
        AV_ZERO128(s->mb_luma_dc[0] + 0);
        AV_ZERO128(s->mb_luma_dc[0] + 8);
        if (svq3_decode_block(&s->gb_slice, s->mb_luma_dc[0], 0, 1)) {
            av_log(s->avctx, AV_LOG_ERROR,
                   "error while decoding intra luma dc\n");
            return -1;
        }
    }

    if (cbp) {
        const int index = IS_INTRA16x16(mb_type) ? 1 : 0;
        const int type  = ((s->qscale < 24 && IS_INTRA4x4(mb_type)) ? 2 : 1);

        for (i = 0; i < 4; i++)
            if ((cbp & (1 << i))) {
                for (j = 0; j < 4; j++) {
                    k = index ? (1 * (j & 1) + 2 * (i & 1) +
                                 2 * (j & 2) + 4 * (i & 2))
                              : (4 * i + j);
                    s->non_zero_count_cache[scan8[k]] = 1;

                    if (svq3_decode_block(&s->gb_slice, &s->mb[16 * k], index, type)) {
                        av_log(s->avctx, AV_LOG_ERROR,
                               "error while decoding block\n");
                        return -1;
                    }
                }
            }

        if ((cbp & 0x30)) {
            for (i = 1; i < 3; ++i)
                if (svq3_decode_block(&s->gb_slice, &s->mb[16 * 16 * i], 0, 3)) {
                    av_log(s->avctx, AV_LOG_ERROR,
                           "error while decoding chroma dc block\n");
                    return -1;
                }

            if ((cbp & 0x20)) {
                for (i = 1; i < 3; i++) {
                    for (j = 0; j < 4; j++) {
                        k                                 = 16 * i + j;
                        s->non_zero_count_cache[scan8[k]] = 1;

                        if (svq3_decode_block(&s->gb_slice, &s->mb[16 * k], 1, 1)) {
                            av_log(s->avctx, AV_LOG_ERROR,
                                   "error while decoding chroma ac block\n");
                            return -1;
                        }
                    }
                }
            }
        }
    }

    s->cbp                     = cbp;
    s->cur_pic->mb_type[mb_xy] = mb_type;

    if (IS_INTRA(mb_type))
        s->chroma_pred_mode = ff_h264_check_intra_pred_mode(s->avctx, s->top_samples_available,
                                                            s->left_samples_available, DC_PRED8x8, 1);

    return 0;
}

static int svq3_decode_slice_header(AVCodecContext *avctx)
{
    SVQ3Context *s = avctx->priv_data;
    const int mb_xy   = s->mb_xy;
    int i, header;
    unsigned slice_id;

    header = get_bits(&s->gb, 8);

    if (((header & 0x9F) != 1 && (header & 0x9F) != 2) || (header & 0x60) == 0) {
        /* TODO: what? */
        av_log(avctx, AV_LOG_ERROR, "unsupported slice header (%02X)\n", header);
        return -1;
    } else {
        int slice_bits, slice_bytes, slice_length;
        int length = header >> 5 & 3;

        slice_length = show_bits(&s->gb, 8 * length);
        slice_bits   = slice_length * 8;
        slice_bytes  = slice_length + length - 1;

<<<<<<< HEAD
        if (8LL*slice_bytes > get_bits_left(&s->gb)) {
            av_log(avctx, AV_LOG_ERROR, "slice after bitstream end\n");
            return -1;
        }

        skip_bits(&s->gb, 8);
=======
        bitstream_skip(&s->bc, 8);
>>>>>>> b2788fe9

        av_fast_malloc(&s->slice_buf, &s->slice_size, slice_bytes + AV_INPUT_BUFFER_PADDING_SIZE);
        if (!s->slice_buf)
            return AVERROR(ENOMEM);

<<<<<<< HEAD
        memcpy(s->slice_buf, s->gb.buffer + s->gb.index / 8, slice_bytes);

        init_get_bits(&s->gb_slice, s->slice_buf, slice_bits);
=======
        if (slice_bytes * 8 > bitstream_bits_left(&s->bc)) {
            av_log(avctx, AV_LOG_ERROR, "slice after bitstream end\n");
            return AVERROR_INVALIDDATA;
        }
        memcpy(s->slice_buf, s->bc.buffer + bitstream_tell(&s->bc) / 8, slice_bytes);
>>>>>>> b2788fe9

        if (s->watermark_key) {
            uint32_t header = AV_RL32(&s->gb_slice.buffer[1]);
            AV_WL32(&s->gb_slice.buffer[1], header ^ s->watermark_key);
        }
        if (length > 0) {
            memmove(s->slice_buf, &s->slice_buf[slice_length], length - 1);
        }
        skip_bits_long(&s->gb, slice_bytes * 8);
    }

    if ((slice_id = get_interleaved_ue_golomb(&s->gb_slice)) >= 3) {
        av_log(s->avctx, AV_LOG_ERROR, "illegal slice type %u \n", slice_id);
        return -1;
    }
    if (get_bits1(&s->gb_slice)) {
        avpriv_report_missing_feature(s->avctx, "Media key encryption");
        return AVERROR_PATCHWELCOME;
    }

    s->slice_type = ff_h264_golomb_to_pict_type[slice_id];

    if ((header & 0x9F) == 2) {
        i = (s->mb_num < 64) ? 5 : av_log2(s->mb_num - 1);
        get_bits(&s->gb_slice, i);
    }

    s->slice_num      = get_bits(&s->gb_slice, 8);
    s->qscale         = get_bits(&s->gb_slice, 5);
    s->adaptive_quant = get_bits1(&s->gb_slice);

    /* unknown fields */
    skip_bits1(&s->gb_slice);

    if (s->has_watermark)
        skip_bits1(&s->gb_slice);

    skip_bits1(&s->gb_slice);
    skip_bits(&s->gb_slice, 2);

    if (skip_1stop_8data_bits(&s->gb_slice) < 0)
        return AVERROR_INVALIDDATA;

    /* reset intra predictors and invalidate motion vector references */
    if (s->mb_x > 0) {
        memset(s->intra4x4_pred_mode + s->mb2br_xy[mb_xy - 1] + 3,
               -1, 4 * sizeof(int8_t));
        memset(s->intra4x4_pred_mode + s->mb2br_xy[mb_xy - s->mb_x],
               -1, 8 * sizeof(int8_t) * s->mb_x);
    }
    if (s->mb_y > 0) {
        memset(s->intra4x4_pred_mode + s->mb2br_xy[mb_xy - s->mb_stride],
               -1, 8 * sizeof(int8_t) * (s->mb_width - s->mb_x));

        if (s->mb_x > 0)
            s->intra4x4_pred_mode[s->mb2br_xy[mb_xy - s->mb_stride - 1] + 3] = -1;
    }

    return 0;
}

static void init_dequant4_coeff_table(SVQ3Context *s)
{
    int q, x;
    const int max_qp = 51;

    for (q = 0; q < max_qp + 1; q++) {
        int shift = ff_h264_quant_div6[q] + 2;
        int idx   = ff_h264_quant_rem6[q];
        for (x = 0; x < 16; x++)
            s->dequant4_coeff[q][(x >> 2) | ((x << 2) & 0xF)] =
                ((uint32_t)ff_h264_dequant4_coeff_init[idx][(x & 1) + ((x >> 2) & 1)] * 16) << shift;
    }
}

static av_cold int svq3_decode_init(AVCodecContext *avctx)
{
    SVQ3Context *s = avctx->priv_data;
    int m, x, y;
    unsigned char *extradata;
    unsigned char *extradata_end;
    unsigned int size;
    int marker_found = 0;
    int ret;

    s->cur_pic  = av_mallocz(sizeof(*s->cur_pic));
    s->last_pic = av_mallocz(sizeof(*s->last_pic));
    s->next_pic = av_mallocz(sizeof(*s->next_pic));
    if (!s->next_pic || !s->last_pic || !s->cur_pic) {
        ret = AVERROR(ENOMEM);
        goto fail;
    }

    s->cur_pic->f  = av_frame_alloc();
    s->last_pic->f = av_frame_alloc();
    s->next_pic->f = av_frame_alloc();
    if (!s->cur_pic->f || !s->last_pic->f || !s->next_pic->f)
        return AVERROR(ENOMEM);

    ff_h264dsp_init(&s->h264dsp, 8, 1);
    ff_h264_pred_init(&s->hpc, AV_CODEC_ID_SVQ3, 8, 1);
    ff_videodsp_init(&s->vdsp, 8);


    avctx->bits_per_raw_sample = 8;

    ff_hpeldsp_init(&s->hdsp, avctx->flags);
    ff_tpeldsp_init(&s->tdsp);

    avctx->pix_fmt     = AV_PIX_FMT_YUVJ420P;
    avctx->color_range = AVCOL_RANGE_JPEG;

    s->avctx         = avctx;
    s->halfpel_flag  = 1;
    s->thirdpel_flag = 1;
    s->has_watermark = 0;

    /* prowl for the "SEQH" marker in the extradata */
    extradata     = (unsigned char *)avctx->extradata;
    extradata_end = avctx->extradata + avctx->extradata_size;
    if (extradata) {
        for (m = 0; m + 8 < avctx->extradata_size; m++) {
            if (!memcmp(extradata, "SEQH", 4)) {
                marker_found = 1;
                break;
            }
            extradata++;
        }
    }

    /* if a match was found, parse the extra data */
    if (marker_found) {
        GetBitContext gb;
        int frame_size_code;
        int unk0, unk1, unk2, unk3, unk4;

        size = AV_RB32(&extradata[4]);
        if (size > extradata_end - extradata - 8) {
            ret = AVERROR_INVALIDDATA;
            goto fail;
        }
        init_get_bits(&gb, extradata + 8, size * 8);

        /* 'frame size code' and optional 'width, height' */
        frame_size_code = get_bits(&gb, 3);
        switch (frame_size_code) {
        case 0:
            avctx->width  = 160;
            avctx->height = 120;
            break;
        case 1:
            avctx->width  = 128;
            avctx->height =  96;
            break;
        case 2:
            avctx->width  = 176;
            avctx->height = 144;
            break;
        case 3:
            avctx->width  = 352;
            avctx->height = 288;
            break;
        case 4:
            avctx->width  = 704;
            avctx->height = 576;
            break;
        case 5:
            avctx->width  = 240;
            avctx->height = 180;
            break;
        case 6:
            avctx->width  = 320;
            avctx->height = 240;
            break;
        case 7:
            avctx->width  = get_bits(&gb, 12);
            avctx->height = get_bits(&gb, 12);
            break;
        }

        s->halfpel_flag  = get_bits1(&gb);
        s->thirdpel_flag = get_bits1(&gb);

        /* unknown fields */
        unk0 = get_bits1(&gb);
        unk1 = get_bits1(&gb);
        unk2 = get_bits1(&gb);
        unk3 = get_bits1(&gb);

        s->low_delay = get_bits1(&gb);

        /* unknown field */
        unk4 = get_bits1(&gb);

        av_log(avctx, AV_LOG_DEBUG, "Unknown fields %d %d %d %d %d\n",
               unk0, unk1, unk2, unk3, unk4);

        if (skip_1stop_8data_bits(&gb) < 0) {
            ret = AVERROR_INVALIDDATA;
            goto fail;
        }

        s->has_watermark  = get_bits1(&gb);
        avctx->has_b_frames = !s->low_delay;
        if (s->has_watermark) {
#if CONFIG_ZLIB
            unsigned watermark_width  = get_interleaved_ue_golomb(&gb);
            unsigned watermark_height = get_interleaved_ue_golomb(&gb);
            int u1                    = get_interleaved_ue_golomb(&gb);
            int u2                    = get_bits(&gb, 8);
            int u3                    = get_bits(&gb, 2);
            int u4                    = get_interleaved_ue_golomb(&gb);
            unsigned long buf_len     = watermark_width *
                                        watermark_height * 4;
            int offset                = get_bits_count(&gb) + 7 >> 3;
            uint8_t *buf;

            if (watermark_height <= 0 ||
                (uint64_t)watermark_width * 4 > UINT_MAX / watermark_height) {
                ret = -1;
                goto fail;
            }

            buf = av_malloc(buf_len);
            if (!buf) {
                ret = AVERROR(ENOMEM);
                goto fail;
            }
            av_log(avctx, AV_LOG_DEBUG, "watermark size: %ux%u\n",
                   watermark_width, watermark_height);
            av_log(avctx, AV_LOG_DEBUG,
                   "u1: %x u2: %x u3: %x compressed data size: %d offset: %d\n",
                   u1, u2, u3, u4, offset);
            if (uncompress(buf, &buf_len, extradata + 8 + offset,
                           size - offset) != Z_OK) {
                av_log(avctx, AV_LOG_ERROR,
                       "could not uncompress watermark logo\n");
                av_free(buf);
                ret = -1;
                goto fail;
            }
            s->watermark_key = ff_svq1_packet_checksum(buf, buf_len, 0);
            s->watermark_key = s->watermark_key << 16 | s->watermark_key;
            av_log(avctx, AV_LOG_DEBUG,
                   "watermark key %#"PRIx32"\n", s->watermark_key);
            av_free(buf);
#else
            av_log(avctx, AV_LOG_ERROR,
                   "this svq3 file contains watermark which need zlib support compiled in\n");
            ret = -1;
            goto fail;
#endif
        }
    }

    s->mb_width   = (avctx->width + 15) / 16;
    s->mb_height  = (avctx->height + 15) / 16;
    s->mb_stride  = s->mb_width + 1;
    s->mb_num     = s->mb_width * s->mb_height;
    s->b_stride   = 4 * s->mb_width;
    s->h_edge_pos = s->mb_width * 16;
    s->v_edge_pos = s->mb_height * 16;

    s->intra4x4_pred_mode = av_mallocz(s->mb_stride * 2 * 8);
    if (!s->intra4x4_pred_mode)
        return AVERROR(ENOMEM);

    s->mb2br_xy = av_mallocz(s->mb_stride * (s->mb_height + 1) *
                             sizeof(*s->mb2br_xy));
    if (!s->mb2br_xy)
        return AVERROR(ENOMEM);

    for (y = 0; y < s->mb_height; y++)
        for (x = 0; x < s->mb_width; x++) {
            const int mb_xy = x + y * s->mb_stride;

            s->mb2br_xy[mb_xy] = 8 * (mb_xy % (2 * s->mb_stride));
        }

    init_dequant4_coeff_table(s);

    return 0;
fail:
    svq3_decode_end(avctx);
    return ret;
}

static void free_picture(AVCodecContext *avctx, SVQ3Frame *pic)
{
    int i;
    for (i = 0; i < 2; i++) {
        av_buffer_unref(&pic->motion_val_buf[i]);
        av_buffer_unref(&pic->ref_index_buf[i]);
    }
    av_buffer_unref(&pic->mb_type_buf);

    av_frame_unref(pic->f);
}

static int get_buffer(AVCodecContext *avctx, SVQ3Frame *pic)
{
    SVQ3Context *s = avctx->priv_data;
    const int big_mb_num    = s->mb_stride * (s->mb_height + 1) + 1;
    const int mb_array_size = s->mb_stride * s->mb_height;
    const int b4_stride     = s->mb_width * 4 + 1;
    const int b4_array_size = b4_stride * s->mb_height * 4;
    int ret;

    if (!pic->motion_val_buf[0]) {
        int i;

        pic->mb_type_buf = av_buffer_allocz((big_mb_num + s->mb_stride) * sizeof(uint32_t));
        if (!pic->mb_type_buf)
            return AVERROR(ENOMEM);
        pic->mb_type = (uint32_t*)pic->mb_type_buf->data + 2 * s->mb_stride + 1;

        for (i = 0; i < 2; i++) {
            pic->motion_val_buf[i] = av_buffer_allocz(2 * (b4_array_size + 4) * sizeof(int16_t));
            pic->ref_index_buf[i]  = av_buffer_allocz(4 * mb_array_size);
            if (!pic->motion_val_buf[i] || !pic->ref_index_buf[i]) {
                ret = AVERROR(ENOMEM);
                goto fail;
            }

            pic->motion_val[i] = (int16_t (*)[2])pic->motion_val_buf[i]->data + 4;
            pic->ref_index[i]  = pic->ref_index_buf[i]->data;
        }
    }

    ret = ff_get_buffer(avctx, pic->f,
                        (s->pict_type != AV_PICTURE_TYPE_B) ?
                         AV_GET_BUFFER_FLAG_REF : 0);
    if (ret < 0)
        goto fail;

    if (!s->edge_emu_buffer) {
        s->edge_emu_buffer = av_mallocz_array(pic->f->linesize[0], 17);
        if (!s->edge_emu_buffer)
            return AVERROR(ENOMEM);
    }

    return 0;
fail:
    free_picture(avctx, pic);
    return ret;
}

static int svq3_decode_frame(AVCodecContext *avctx, void *data,
                             int *got_frame, AVPacket *avpkt)
{
    SVQ3Context *s     = avctx->priv_data;
    int buf_size       = avpkt->size;
    int left;
    uint8_t *buf;
    int ret, m, i;

    /* special case for last picture */
    if (buf_size == 0) {
        if (s->next_pic->f->data[0] && !s->low_delay && !s->last_frame_output) {
            ret = av_frame_ref(data, s->next_pic->f);
            if (ret < 0)
                return ret;
            s->last_frame_output = 1;
            *got_frame          = 1;
        }
        return 0;
    }

    s->mb_x = s->mb_y = s->mb_xy = 0;

    if (s->watermark_key) {
        av_fast_padded_malloc(&s->buf, &s->buf_size, buf_size);
        if (!s->buf)
            return AVERROR(ENOMEM);
        memcpy(s->buf, avpkt->data, buf_size);
        buf = s->buf;
    } else {
        buf = avpkt->data;
    }

    ret = init_get_bits(&s->gb, buf, 8 * buf_size);
    if (ret < 0)
        return ret;

    if (svq3_decode_slice_header(avctx))
        return -1;

    s->pict_type = s->slice_type;

    if (s->pict_type != AV_PICTURE_TYPE_B)
        FFSWAP(SVQ3Frame*, s->next_pic, s->last_pic);

    av_frame_unref(s->cur_pic->f);

    /* for skipping the frame */
    s->cur_pic->f->pict_type = s->pict_type;
    s->cur_pic->f->key_frame = (s->pict_type == AV_PICTURE_TYPE_I);

    ret = get_buffer(avctx, s->cur_pic);
    if (ret < 0)
        return ret;

    for (i = 0; i < 16; i++) {
        s->block_offset[i]           = (4 * ((scan8[i] - scan8[0]) & 7)) + 4 * s->cur_pic->f->linesize[0] * ((scan8[i] - scan8[0]) >> 3);
        s->block_offset[48 + i]      = (4 * ((scan8[i] - scan8[0]) & 7)) + 8 * s->cur_pic->f->linesize[0] * ((scan8[i] - scan8[0]) >> 3);
    }
    for (i = 0; i < 16; i++) {
        s->block_offset[16 + i]      =
        s->block_offset[32 + i]      = (4 * ((scan8[i] - scan8[0]) & 7)) + 4 * s->cur_pic->f->linesize[1] * ((scan8[i] - scan8[0]) >> 3);
        s->block_offset[48 + 16 + i] =
        s->block_offset[48 + 32 + i] = (4 * ((scan8[i] - scan8[0]) & 7)) + 8 * s->cur_pic->f->linesize[1] * ((scan8[i] - scan8[0]) >> 3);
    }

    if (s->pict_type != AV_PICTURE_TYPE_I) {
        if (!s->last_pic->f->data[0]) {
            av_log(avctx, AV_LOG_ERROR, "Missing reference frame.\n");
            av_frame_unref(s->last_pic->f);
            ret = get_buffer(avctx, s->last_pic);
            if (ret < 0)
                return ret;
            memset(s->last_pic->f->data[0], 0, avctx->height * s->last_pic->f->linesize[0]);
            memset(s->last_pic->f->data[1], 0x80, (avctx->height / 2) *
                   s->last_pic->f->linesize[1]);
            memset(s->last_pic->f->data[2], 0x80, (avctx->height / 2) *
                   s->last_pic->f->linesize[2]);
        }

        if (s->pict_type == AV_PICTURE_TYPE_B && !s->next_pic->f->data[0]) {
            av_log(avctx, AV_LOG_ERROR, "Missing reference frame.\n");
            av_frame_unref(s->next_pic->f);
            ret = get_buffer(avctx, s->next_pic);
            if (ret < 0)
                return ret;
            memset(s->next_pic->f->data[0], 0, avctx->height * s->next_pic->f->linesize[0]);
            memset(s->next_pic->f->data[1], 0x80, (avctx->height / 2) *
                   s->next_pic->f->linesize[1]);
            memset(s->next_pic->f->data[2], 0x80, (avctx->height / 2) *
                   s->next_pic->f->linesize[2]);
        }
    }

    if (avctx->debug & FF_DEBUG_PICT_INFO)
        av_log(s->avctx, AV_LOG_DEBUG,
               "%c hpel:%d, tpel:%d aqp:%d qp:%d, slice_num:%02X\n",
               av_get_picture_type_char(s->pict_type),
               s->halfpel_flag, s->thirdpel_flag,
               s->adaptive_quant, s->qscale, s->slice_num);

    if (avctx->skip_frame >= AVDISCARD_NONREF && s->pict_type == AV_PICTURE_TYPE_B ||
        avctx->skip_frame >= AVDISCARD_NONKEY && s->pict_type != AV_PICTURE_TYPE_I ||
        avctx->skip_frame >= AVDISCARD_ALL)
        return 0;

    if (s->next_p_frame_damaged) {
        if (s->pict_type == AV_PICTURE_TYPE_B)
            return 0;
        else
            s->next_p_frame_damaged = 0;
    }

    if (s->pict_type == AV_PICTURE_TYPE_B) {
        s->frame_num_offset = s->slice_num - s->prev_frame_num;

        if (s->frame_num_offset < 0)
            s->frame_num_offset += 256;
        if (s->frame_num_offset == 0 ||
            s->frame_num_offset >= s->prev_frame_num_offset) {
            av_log(s->avctx, AV_LOG_ERROR, "error in B-frame picture id\n");
            return -1;
        }
    } else {
        s->prev_frame_num        = s->frame_num;
        s->frame_num             = s->slice_num;
        s->prev_frame_num_offset = s->frame_num - s->prev_frame_num;

        if (s->prev_frame_num_offset < 0)
            s->prev_frame_num_offset += 256;
    }

    for (m = 0; m < 2; m++) {
        int i;
        for (i = 0; i < 4; i++) {
            int j;
            for (j = -1; j < 4; j++)
                s->ref_cache[m][scan8[0] + 8 * i + j] = 1;
            if (i < 3)
                s->ref_cache[m][scan8[0] + 8 * i + j] = PART_NOT_AVAILABLE;
        }
    }

    for (s->mb_y = 0; s->mb_y < s->mb_height; s->mb_y++) {
        for (s->mb_x = 0; s->mb_x < s->mb_width; s->mb_x++) {
            unsigned mb_type;
            s->mb_xy = s->mb_x + s->mb_y * s->mb_stride;

            if ((get_bits_left(&s->gb_slice)) <= 7) {
                if (((get_bits_count(&s->gb_slice) & 7) == 0 ||
                    show_bits(&s->gb_slice, get_bits_left(&s->gb_slice) & 7) == 0)) {

                    if (svq3_decode_slice_header(avctx))
                        return -1;
                }
                if (s->slice_type != s->pict_type) {
                    avpriv_request_sample(avctx, "non constant slice type");
                }
                /* TODO: support s->mb_skip_run */
            }

            mb_type = get_interleaved_ue_golomb(&s->gb_slice);

            if (s->pict_type == AV_PICTURE_TYPE_I)
                mb_type += 8;
            else if (s->pict_type == AV_PICTURE_TYPE_B && mb_type >= 4)
                mb_type += 4;
            if (mb_type > 33 || svq3_decode_mb(s, mb_type)) {
                av_log(s->avctx, AV_LOG_ERROR,
                       "error while decoding MB %d %d\n", s->mb_x, s->mb_y);
                return -1;
            }

            if (mb_type != 0 || s->cbp)
                hl_decode_mb(s);

            if (s->pict_type != AV_PICTURE_TYPE_B && !s->low_delay)
                s->cur_pic->mb_type[s->mb_x + s->mb_y * s->mb_stride] =
                    (s->pict_type == AV_PICTURE_TYPE_P && mb_type < 8) ? (mb_type - 1) : -1;
        }

        ff_draw_horiz_band(avctx, s->cur_pic->f,
                           s->last_pic->f->data[0] ? s->last_pic->f : NULL,
                           16 * s->mb_y, 16, PICT_FRAME, 0,
                           s->low_delay);
    }

    left = buf_size*8 - get_bits_count(&s->gb_slice);

    if (s->mb_y != s->mb_height || s->mb_x != s->mb_width) {
        av_log(avctx, AV_LOG_INFO, "frame num %d incomplete pic x %d y %d left %d\n", avctx->frame_number, s->mb_y, s->mb_x, left);
        //av_hex_dump(stderr, buf+buf_size-8, 8);
    }

    if (left < 0) {
        av_log(avctx, AV_LOG_ERROR, "frame num %d left %d\n", avctx->frame_number, left);
        return -1;
    }

    if (s->pict_type == AV_PICTURE_TYPE_B || s->low_delay)
        ret = av_frame_ref(data, s->cur_pic->f);
    else if (s->last_pic->f->data[0])
        ret = av_frame_ref(data, s->last_pic->f);
    if (ret < 0)
        return ret;

    /* Do not output the last pic after seeking. */
    if (s->last_pic->f->data[0] || s->low_delay)
        *got_frame = 1;

    if (s->pict_type != AV_PICTURE_TYPE_B) {
        FFSWAP(SVQ3Frame*, s->cur_pic, s->next_pic);
    } else {
        av_frame_unref(s->cur_pic->f);
    }

    return buf_size;
}

static av_cold int svq3_decode_end(AVCodecContext *avctx)
{
    SVQ3Context *s = avctx->priv_data;

    free_picture(avctx, s->cur_pic);
    free_picture(avctx, s->next_pic);
    free_picture(avctx, s->last_pic);
    av_frame_free(&s->cur_pic->f);
    av_frame_free(&s->next_pic->f);
    av_frame_free(&s->last_pic->f);
    av_freep(&s->cur_pic);
    av_freep(&s->next_pic);
    av_freep(&s->last_pic);
    av_freep(&s->slice_buf);
    av_freep(&s->intra4x4_pred_mode);
    av_freep(&s->edge_emu_buffer);
    av_freep(&s->mb2br_xy);


    av_freep(&s->buf);
    s->buf_size = 0;

    return 0;
}

AVCodec ff_svq3_decoder = {
    .name           = "svq3",
    .long_name      = NULL_IF_CONFIG_SMALL("Sorenson Vector Quantizer 3 / Sorenson Video 3 / SVQ3"),
    .type           = AVMEDIA_TYPE_VIDEO,
    .id             = AV_CODEC_ID_SVQ3,
    .priv_data_size = sizeof(SVQ3Context),
    .init           = svq3_decode_init,
    .close          = svq3_decode_end,
    .decode         = svq3_decode_frame,
    .capabilities   = AV_CODEC_CAP_DRAW_HORIZ_BAND |
                      AV_CODEC_CAP_DR1             |
                      AV_CODEC_CAP_DELAY,
    .pix_fmts       = (const enum AVPixelFormat[]) { AV_PIX_FMT_YUVJ420P,
                                                     AV_PIX_FMT_NONE},
};<|MERGE_RESOLUTION|>--- conflicted
+++ resolved
@@ -1036,32 +1036,19 @@
         slice_bits   = slice_length * 8;
         slice_bytes  = slice_length + length - 1;
 
-<<<<<<< HEAD
-        if (8LL*slice_bytes > get_bits_left(&s->gb)) {
-            av_log(avctx, AV_LOG_ERROR, "slice after bitstream end\n");
-            return -1;
-        }
-
         skip_bits(&s->gb, 8);
-=======
-        bitstream_skip(&s->bc, 8);
->>>>>>> b2788fe9
 
         av_fast_malloc(&s->slice_buf, &s->slice_size, slice_bytes + AV_INPUT_BUFFER_PADDING_SIZE);
         if (!s->slice_buf)
             return AVERROR(ENOMEM);
 
-<<<<<<< HEAD
-        memcpy(s->slice_buf, s->gb.buffer + s->gb.index / 8, slice_bytes);
-
-        init_get_bits(&s->gb_slice, s->slice_buf, slice_bits);
-=======
-        if (slice_bytes * 8 > bitstream_bits_left(&s->bc)) {
+        if (slice_bytes * 8LL > get_bits_left(&s->gb)) {
             av_log(avctx, AV_LOG_ERROR, "slice after bitstream end\n");
             return AVERROR_INVALIDDATA;
         }
-        memcpy(s->slice_buf, s->bc.buffer + bitstream_tell(&s->bc) / 8, slice_bytes);
->>>>>>> b2788fe9
+        memcpy(s->slice_buf, s->gb.buffer + s->gb.index / 8, slice_bytes);
+
+        init_get_bits(&s->gb_slice, s->slice_buf, slice_bits);
 
         if (s->watermark_key) {
             uint32_t header = AV_RL32(&s->gb_slice.buffer[1]);
