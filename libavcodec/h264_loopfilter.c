/*
 * H.26L/H.264/AVC/JVT/14496-10/... loop filter
 * Copyright (c) 2003 Michael Niedermayer <michaelni@gmx.at>
 *
 * This file is part of FFmpeg.
 *
 * FFmpeg is free software; you can redistribute it and/or
 * modify it under the terms of the GNU Lesser General Public
 * License as published by the Free Software Foundation; either
 * version 2.1 of the License, or (at your option) any later version.
 *
 * FFmpeg is distributed in the hope that it will be useful,
 * but WITHOUT ANY WARRANTY; without even the implied warranty of
 * MERCHANTABILITY or FITNESS FOR A PARTICULAR PURPOSE.  See the GNU
 * Lesser General Public License for more details.
 *
 * You should have received a copy of the GNU Lesser General Public
 * License along with FFmpeg; if not, write to the Free Software
 * Foundation, Inc., 51 Franklin Street, Fifth Floor, Boston, MA 02110-1301 USA
 */

/**
 * @file
 * H.264 / AVC / MPEG4 part10 loop filter.
 * @author Michael Niedermayer <michaelni@gmx.at>
 */

#include "libavutil/intreadwrite.h"
#include "internal.h"
#include "dsputil.h"
#include "avcodec.h"
#include "mpegvideo.h"
#include "h264.h"
#include "mathops.h"
#include "rectangle.h"

//#undef NDEBUG
#include <assert.h>

/* Deblocking filter (p153) */
static const uint8_t alpha_table[52*3] = {
     0,  0,  0,  0,  0,  0,  0,  0,  0,  0,  0,  0,  0,
     0,  0,  0,  0,  0,  0,  0,  0,  0,  0,  0,  0,  0,
     0,  0,  0,  0,  0,  0,  0,  0,  0,  0,  0,  0,  0,
     0,  0,  0,  0,  0,  0,  0,  0,  0,  0,  0,  0,  0,
     0,  0,  0,  0,  0,  0,  0,  0,  0,  0,
     0,  0,  0,  0,  0,  0,  4,  4,  5,  6,
     7,  8,  9, 10, 12, 13, 15, 17, 20, 22,
    25, 28, 32, 36, 40, 45, 50, 56, 63, 71,
    80, 90,101,113,127,144,162,182,203,226,
   255,255,
   255,255,255,255,255,255,255,255,255,255,255,255,255,
   255,255,255,255,255,255,255,255,255,255,255,255,255,
   255,255,255,255,255,255,255,255,255,255,255,255,255,
   255,255,255,255,255,255,255,255,255,255,255,255,255,
};
static const uint8_t beta_table[52*3] = {
     0,  0,  0,  0,  0,  0,  0,  0,  0,  0,  0,  0,  0,
     0,  0,  0,  0,  0,  0,  0,  0,  0,  0,  0,  0,  0,
     0,  0,  0,  0,  0,  0,  0,  0,  0,  0,  0,  0,  0,
     0,  0,  0,  0,  0,  0,  0,  0,  0,  0,  0,  0,  0,
     0,  0,  0,  0,  0,  0,  0,  0,  0,  0,
     0,  0,  0,  0,  0,  0,  2,  2,  2,  3,
     3,  3,  3,  4,  4,  4,  6,  6,  7,  7,
     8,  8,  9,  9, 10, 10, 11, 11, 12, 12,
    13, 13, 14, 14, 15, 15, 16, 16, 17, 17,
    18, 18,
    18, 18, 18, 18, 18, 18, 18, 18, 18, 18, 18, 18, 18,
    18, 18, 18, 18, 18, 18, 18, 18, 18, 18, 18, 18, 18,
    18, 18, 18, 18, 18, 18, 18, 18, 18, 18, 18, 18, 18,
    18, 18, 18, 18, 18, 18, 18, 18, 18, 18, 18, 18, 18,
};
static const uint8_t tc0_table[52*3][4] = {
    {-1, 0, 0, 0 }, {-1, 0, 0, 0 }, {-1, 0, 0, 0 }, {-1, 0, 0, 0 }, {-1, 0, 0, 0 }, {-1, 0, 0, 0 },
    {-1, 0, 0, 0 }, {-1, 0, 0, 0 }, {-1, 0, 0, 0 }, {-1, 0, 0, 0 }, {-1, 0, 0, 0 }, {-1, 0, 0, 0 },
    {-1, 0, 0, 0 }, {-1, 0, 0, 0 }, {-1, 0, 0, 0 }, {-1, 0, 0, 0 }, {-1, 0, 0, 0 }, {-1, 0, 0, 0 },
    {-1, 0, 0, 0 }, {-1, 0, 0, 0 }, {-1, 0, 0, 0 }, {-1, 0, 0, 0 }, {-1, 0, 0, 0 }, {-1, 0, 0, 0 },
    {-1, 0, 0, 0 }, {-1, 0, 0, 0 }, {-1, 0, 0, 0 }, {-1, 0, 0, 0 }, {-1, 0, 0, 0 }, {-1, 0, 0, 0 },
    {-1, 0, 0, 0 }, {-1, 0, 0, 0 }, {-1, 0, 0, 0 }, {-1, 0, 0, 0 }, {-1, 0, 0, 0 }, {-1, 0, 0, 0 },
    {-1, 0, 0, 0 }, {-1, 0, 0, 0 }, {-1, 0, 0, 0 }, {-1, 0, 0, 0 }, {-1, 0, 0, 0 }, {-1, 0, 0, 0 },
    {-1, 0, 0, 0 }, {-1, 0, 0, 0 }, {-1, 0, 0, 0 }, {-1, 0, 0, 0 }, {-1, 0, 0, 0 }, {-1, 0, 0, 0 },
    {-1, 0, 0, 0 }, {-1, 0, 0, 0 }, {-1, 0, 0, 0 }, {-1, 0, 0, 0 },
    {-1, 0, 0, 0 }, {-1, 0, 0, 0 }, {-1, 0, 0, 0 }, {-1, 0, 0, 0 }, {-1, 0, 0, 0 }, {-1, 0, 0, 0 },
    {-1, 0, 0, 0 }, {-1, 0, 0, 0 }, {-1, 0, 0, 0 }, {-1, 0, 0, 0 }, {-1, 0, 0, 0 }, {-1, 0, 0, 0 },
    {-1, 0, 0, 0 }, {-1, 0, 0, 0 }, {-1, 0, 0, 0 }, {-1, 0, 0, 0 }, {-1, 0, 0, 0 }, {-1, 0, 0, 1 },
    {-1, 0, 0, 1 }, {-1, 0, 0, 1 }, {-1, 0, 0, 1 }, {-1, 0, 1, 1 }, {-1, 0, 1, 1 }, {-1, 1, 1, 1 },
    {-1, 1, 1, 1 }, {-1, 1, 1, 1 }, {-1, 1, 1, 1 }, {-1, 1, 1, 2 }, {-1, 1, 1, 2 }, {-1, 1, 1, 2 },
    {-1, 1, 1, 2 }, {-1, 1, 2, 3 }, {-1, 1, 2, 3 }, {-1, 2, 2, 3 }, {-1, 2, 2, 4 }, {-1, 2, 3, 4 },
    {-1, 2, 3, 4 }, {-1, 3, 3, 5 }, {-1, 3, 4, 6 }, {-1, 3, 4, 6 }, {-1, 4, 5, 7 }, {-1, 4, 5, 8 },
    {-1, 4, 6, 9 }, {-1, 5, 7,10 }, {-1, 6, 8,11 }, {-1, 6, 8,13 }, {-1, 7,10,14 }, {-1, 8,11,16 },
    {-1, 9,12,18 }, {-1,10,13,20 }, {-1,11,15,23 }, {-1,13,17,25 },
    {-1,13,17,25 }, {-1,13,17,25 }, {-1,13,17,25 }, {-1,13,17,25 }, {-1,13,17,25 }, {-1,13,17,25 },
    {-1,13,17,25 }, {-1,13,17,25 }, {-1,13,17,25 }, {-1,13,17,25 }, {-1,13,17,25 }, {-1,13,17,25 },
    {-1,13,17,25 }, {-1,13,17,25 }, {-1,13,17,25 }, {-1,13,17,25 }, {-1,13,17,25 }, {-1,13,17,25 },
    {-1,13,17,25 }, {-1,13,17,25 }, {-1,13,17,25 }, {-1,13,17,25 }, {-1,13,17,25 }, {-1,13,17,25 },
    {-1,13,17,25 }, {-1,13,17,25 }, {-1,13,17,25 }, {-1,13,17,25 }, {-1,13,17,25 }, {-1,13,17,25 },
    {-1,13,17,25 }, {-1,13,17,25 }, {-1,13,17,25 }, {-1,13,17,25 }, {-1,13,17,25 }, {-1,13,17,25 },
    {-1,13,17,25 }, {-1,13,17,25 }, {-1,13,17,25 }, {-1,13,17,25 }, {-1,13,17,25 }, {-1,13,17,25 },
    {-1,13,17,25 }, {-1,13,17,25 }, {-1,13,17,25 }, {-1,13,17,25 }, {-1,13,17,25 }, {-1,13,17,25 },
    {-1,13,17,25 }, {-1,13,17,25 }, {-1,13,17,25 }, {-1,13,17,25 },
};

static void av_always_inline filter_mb_edgev( uint8_t *pix, int stride, int16_t bS[4], unsigned int qp, H264Context *h) {
<<<<<<< HEAD
    const int bit_depth = h->sps.bit_depth_luma;
    const int qp_bd_offset = 6*(bit_depth-8);
    const unsigned int index_a = qp - qp_bd_offset + h->slice_alpha_c0_offset;
    const int alpha = alpha_table[index_a] << (bit_depth-8);
    const int beta  = beta_table[qp - qp_bd_offset + h->slice_beta_offset] << (bit_depth-8);
=======
    const int qp_bd_offset = 6 * (h->sps.bit_depth_luma - 8);
    const unsigned int index_a = qp - qp_bd_offset + h->slice_alpha_c0_offset;
    const int alpha = alpha_table[index_a];
    const int beta  = beta_table[qp - qp_bd_offset + h->slice_beta_offset];
>>>>>>> b6675279
    if (alpha ==0 || beta == 0) return;

    if( bS[0] < 4 ) {
        int8_t tc[4];
        tc[0] = tc0_table[index_a][bS[0]] << (bit_depth-8);
        tc[1] = tc0_table[index_a][bS[1]] << (bit_depth-8);
        tc[2] = tc0_table[index_a][bS[2]] << (bit_depth-8);
        tc[3] = tc0_table[index_a][bS[3]] << (bit_depth-8);
        h->h264dsp.h264_h_loop_filter_luma(pix, stride, alpha, beta, tc);
    } else {
        h->h264dsp.h264_h_loop_filter_luma_intra(pix, stride, alpha, beta);
    }
}
static void av_always_inline filter_mb_edgecv( uint8_t *pix, int stride, int16_t bS[4], unsigned int qp, H264Context *h ) {
<<<<<<< HEAD
    const int bit_depth = h->sps.bit_depth_luma;
    const int qp_bd_offset = 6*(bit_depth-8);
    const unsigned int index_a = qp - qp_bd_offset + h->slice_alpha_c0_offset;
    const int alpha = alpha_table[index_a] << (bit_depth-8);
    const int beta  = beta_table[qp - qp_bd_offset + h->slice_beta_offset] << (bit_depth-8);
=======
    const int qp_bd_offset = 6 * (h->sps.bit_depth_luma - 8);
    const unsigned int index_a = qp - qp_bd_offset + h->slice_alpha_c0_offset;
    const int alpha = alpha_table[index_a];
    const int beta  = beta_table[qp - qp_bd_offset + h->slice_beta_offset];
>>>>>>> b6675279
    if (alpha ==0 || beta == 0) return;

    if( bS[0] < 4 ) {
        int8_t tc[4];
        tc[0] = (tc0_table[index_a][bS[0]] << (bit_depth-8))+1;
        tc[1] = (tc0_table[index_a][bS[1]] << (bit_depth-8))+1;
        tc[2] = (tc0_table[index_a][bS[2]] << (bit_depth-8))+1;
        tc[3] = (tc0_table[index_a][bS[3]] << (bit_depth-8))+1;
        h->h264dsp.h264_h_loop_filter_chroma(pix, stride, alpha, beta, tc);
    } else {
        h->h264dsp.h264_h_loop_filter_chroma_intra(pix, stride, alpha, beta);
    }
}

<<<<<<< HEAD
static void filter_mb_mbaff_edgev( H264Context *h, uint8_t *pix, int stride, int16_t bS[4], int bsi, int qp ) {
    int i;
    const int bit_depth = h->sps.bit_depth_luma;
    const int qp_bd_offset = 6*(bit_depth-8);
    int index_a = qp - qp_bd_offset + h->slice_alpha_c0_offset;
    int alpha = alpha_table[index_a] << (bit_depth-8);
    int beta  = beta_table[qp - qp_bd_offset + h->slice_beta_offset] << (bit_depth-8);
    for( i = 0; i < 8; i++, pix += stride) {
        const int bS_index = (i >> 1) * bsi;

        if( bS[bS_index] == 0 ) {
            continue;
        }

        if( bS[bS_index] < 4 ) {
            const int tc0 = tc0_table[index_a][bS[bS_index]] << (bit_depth-8);
            const int p0 = pix[-1];
            const int p1 = pix[-2];
            const int p2 = pix[-3];
            const int q0 = pix[0];
            const int q1 = pix[1];
            const int q2 = pix[2];

            if( FFABS( p0 - q0 ) < alpha &&
                FFABS( p1 - p0 ) < beta &&
                FFABS( q1 - q0 ) < beta ) {
                int tc = tc0;
                int i_delta;

                if( FFABS( p2 - p0 ) < beta ) {
                    if(tc0)
                    pix[-2] = p1 + av_clip( ( p2 + ( ( p0 + q0 + 1 ) >> 1 ) - ( p1 << 1 ) ) >> 1, -tc0, tc0 );
                    tc++;
                }
                if( FFABS( q2 - q0 ) < beta ) {
                    if(tc0)
                    pix[1] = q1 + av_clip( ( q2 + ( ( p0 + q0 + 1 ) >> 1 ) - ( q1 << 1 ) ) >> 1, -tc0, tc0 );
                    tc++;
                }

                i_delta = av_clip( (((q0 - p0 ) << 2) + (p1 - q1) + 4) >> 3, -tc, tc );
                pix[-1] = av_clip_uint8( p0 + i_delta );    /* p0' */
                pix[0]  = av_clip_uint8( q0 - i_delta );    /* q0' */
                tprintf(h->s.avctx, "filter_mb_mbaff_edgev i:%d, qp:%d, indexA:%d, alpha:%d, beta:%d, tc:%d\n# bS:%d -> [%02x, %02x, %02x, %02x, %02x, %02x] =>[%02x, %02x, %02x, %02x]\n", i, qp[qp_index], index_a, alpha, beta, tc, bS[bS_index], pix[-3], p1, p0, q0, q1, pix[2], p1, pix[-1], pix[0], q1);
            }
        }else{
            const int p0 = pix[-1];
            const int p1 = pix[-2];
            const int p2 = pix[-3];

            const int q0 = pix[0];
            const int q1 = pix[1];
            const int q2 = pix[2];

            if( FFABS( p0 - q0 ) < alpha &&
                FFABS( p1 - p0 ) < beta &&
                FFABS( q1 - q0 ) < beta ) {
=======
static void filter_mb_mbaff_edgev( H264Context *h, uint8_t *pix, int stride, int16_t bS[7], int bsi, int qp ) {
    const int qp_bd_offset = 6 * (h->sps.bit_depth_luma - 8);
    int index_a = qp - qp_bd_offset + h->slice_alpha_c0_offset;
    int alpha = alpha_table[index_a];
    int beta  = beta_table[qp - qp_bd_offset + h->slice_beta_offset];
    if (alpha ==0 || beta == 0) return;
>>>>>>> b6675279

    if( bS[0] < 4 ) {
        int8_t tc[4];
        tc[0] = tc0_table[index_a][bS[0*bsi]];
        tc[1] = tc0_table[index_a][bS[1*bsi]];
        tc[2] = tc0_table[index_a][bS[2*bsi]];
        tc[3] = tc0_table[index_a][bS[3*bsi]];
        h->h264dsp.h264_h_loop_filter_luma_mbaff(pix, stride, alpha, beta, tc);
    } else {
        h->h264dsp.h264_h_loop_filter_luma_mbaff_intra(pix, stride, alpha, beta);
    }
}
<<<<<<< HEAD
static void filter_mb_mbaff_edgecv( H264Context *h, uint8_t *pix, int stride, int16_t bS[4], int bsi, int qp ) {
    int i;
    const int bit_depth = h->sps.bit_depth_luma;
    const int qp_bd_offset = 6*(bit_depth-8);
    int index_a = qp - qp_bd_offset + h->slice_alpha_c0_offset;
    int alpha = alpha_table[index_a] << (bit_depth-8);
    int beta  = beta_table[qp - qp_bd_offset + h->slice_beta_offset] << (bit_depth-8);
    for( i = 0; i < 4; i++, pix += stride) {
        const int bS_index = i*bsi;

        if( bS[bS_index] == 0 ) {
            continue;
        }

        if( bS[bS_index] < 4 ) {
            const int tc = (tc0_table[index_a][bS[bS_index]] << (bit_depth-8)) + 1;
            const int p0 = pix[-1];
            const int p1 = pix[-2];
            const int q0 = pix[0];
            const int q1 = pix[1];

            if( FFABS( p0 - q0 ) < alpha &&
                FFABS( p1 - p0 ) < beta &&
                FFABS( q1 - q0 ) < beta ) {
                const int i_delta = av_clip( (((q0 - p0 ) << 2) + (p1 - q1) + 4) >> 3, -tc, tc );

                pix[-1] = av_clip_uint8( p0 + i_delta );    /* p0' */
                pix[0]  = av_clip_uint8( q0 - i_delta );    /* q0' */
                tprintf(h->s.avctx, "filter_mb_mbaff_edgecv i:%d, qp:%d, indexA:%d, alpha:%d, beta:%d, tc:%d\n# bS:%d -> [%02x, %02x, %02x, %02x, %02x, %02x] =>[%02x, %02x, %02x, %02x]\n", i, qp[qp_index], index_a, alpha, beta, tc, bS[bS_index], pix[-3], p1, p0, q0, q1, pix[2], p1, pix[-1], pix[0], q1);
            }
        }else{
            const int p0 = pix[-1];
            const int p1 = pix[-2];
            const int q0 = pix[0];
            const int q1 = pix[1];

            if( FFABS( p0 - q0 ) < alpha &&
                FFABS( p1 - p0 ) < beta &&
                FFABS( q1 - q0 ) < beta ) {

                pix[-1] = ( 2*p1 + p0 + q1 + 2 ) >> 2;   /* p0' */
                pix[0]  = ( 2*q1 + q0 + p1 + 2 ) >> 2;   /* q0' */
                tprintf(h->s.avctx, "filter_mb_mbaff_edgecv i:%d\n# bS:4 -> [%02x, %02x, %02x, %02x, %02x, %02x] =>[%02x, %02x, %02x, %02x, %02x, %02x]\n", i, pix[-3], p1, p0, q0, q1, pix[2], pix[-3], pix[-2], pix[-1], pix[0], pix[1], pix[2]);
            }
        }
=======
static void filter_mb_mbaff_edgecv( H264Context *h, uint8_t *pix, int stride, int16_t bS[7], int bsi, int qp ) {
    const int qp_bd_offset = 6 * (h->sps.bit_depth_luma - 8);
    int index_a = qp - qp_bd_offset + h->slice_alpha_c0_offset;
    int alpha = alpha_table[index_a];
    int beta  = beta_table[qp - qp_bd_offset + h->slice_beta_offset];
    if (alpha ==0 || beta == 0) return;

    if( bS[0] < 4 ) {
        int8_t tc[4];
        tc[0] = tc0_table[index_a][bS[0*bsi]] + 1;
        tc[1] = tc0_table[index_a][bS[1*bsi]] + 1;
        tc[2] = tc0_table[index_a][bS[2*bsi]] + 1;
        tc[3] = tc0_table[index_a][bS[3*bsi]] + 1;
        h->h264dsp.h264_h_loop_filter_chroma_mbaff(pix, stride, alpha, beta, tc);
    } else {
        h->h264dsp.h264_h_loop_filter_chroma_mbaff_intra(pix, stride, alpha, beta);
>>>>>>> b6675279
    }
}

static void av_always_inline filter_mb_edgeh( uint8_t *pix, int stride, int16_t bS[4], unsigned int qp, H264Context *h ) {
<<<<<<< HEAD
    const int bit_depth = h->sps.bit_depth_luma;
    const int qp_bd_offset = 6*(bit_depth-8);
    const unsigned int index_a = qp - qp_bd_offset + h->slice_alpha_c0_offset;
    const int alpha = alpha_table[index_a] << (bit_depth-8);
    const int beta  = beta_table[qp - qp_bd_offset + h->slice_beta_offset] << (bit_depth-8);
=======
    const int qp_bd_offset = 6 * (h->sps.bit_depth_luma - 8);
    const unsigned int index_a = qp - qp_bd_offset + h->slice_alpha_c0_offset;
    const int alpha = alpha_table[index_a];
    const int beta  = beta_table[qp - qp_bd_offset + h->slice_beta_offset];
>>>>>>> b6675279
    if (alpha ==0 || beta == 0) return;

    if( bS[0] < 4 ) {
        int8_t tc[4];
        tc[0] = tc0_table[index_a][bS[0]] << (bit_depth-8);
        tc[1] = tc0_table[index_a][bS[1]] << (bit_depth-8);
        tc[2] = tc0_table[index_a][bS[2]] << (bit_depth-8);
        tc[3] = tc0_table[index_a][bS[3]] << (bit_depth-8);
        h->h264dsp.h264_v_loop_filter_luma(pix, stride, alpha, beta, tc);
    } else {
        h->h264dsp.h264_v_loop_filter_luma_intra(pix, stride, alpha, beta);
    }
}

static void av_always_inline filter_mb_edgech( uint8_t *pix, int stride, int16_t bS[4], unsigned int qp, H264Context *h ) {
<<<<<<< HEAD
    const int bit_depth = h->sps.bit_depth_luma;
    const int qp_bd_offset = 6*(bit_depth-8);
    const unsigned int index_a = qp - qp_bd_offset + h->slice_alpha_c0_offset;
    const int alpha = alpha_table[index_a] << (bit_depth-8);
    const int beta  = beta_table[qp - qp_bd_offset + h->slice_beta_offset] << (bit_depth-8);
=======
    const int qp_bd_offset = 6 * (h->sps.bit_depth_luma - 8);
    const unsigned int index_a = qp - qp_bd_offset + h->slice_alpha_c0_offset;
    const int alpha = alpha_table[index_a];
    const int beta  = beta_table[qp - qp_bd_offset + h->slice_beta_offset];
>>>>>>> b6675279
    if (alpha ==0 || beta == 0) return;

    if( bS[0] < 4 ) {
        int8_t tc[4];
        tc[0] = (tc0_table[index_a][bS[0]] << (bit_depth-8))+1;
        tc[1] = (tc0_table[index_a][bS[1]] << (bit_depth-8))+1;
        tc[2] = (tc0_table[index_a][bS[2]] << (bit_depth-8))+1;
        tc[3] = (tc0_table[index_a][bS[3]] << (bit_depth-8))+1;
        h->h264dsp.h264_v_loop_filter_chroma(pix, stride, alpha, beta, tc);
    } else {
        h->h264dsp.h264_v_loop_filter_chroma_intra(pix, stride, alpha, beta);
    }
}

void ff_h264_filter_mb_fast( H264Context *h, int mb_x, int mb_y, uint8_t *img_y, uint8_t *img_cb, uint8_t *img_cr, unsigned int linesize, unsigned int uvlinesize) {
    MpegEncContext * const s = &h->s;
    int mb_xy;
    int mb_type, left_type;
    int qp, qp0, qp1, qpc, qpc0, qpc1, qp_thresh;

    mb_xy = h->mb_xy;

    if(!h->top_type || !h->h264dsp.h264_loop_filter_strength || h->pps.chroma_qp_diff) {
        ff_h264_filter_mb(h, mb_x, mb_y, img_y, img_cb, img_cr, linesize, uvlinesize);
        return;
    }
    assert(!FRAME_MBAFF);
    left_type= h->left_type[0];

    mb_type = s->current_picture.mb_type[mb_xy];
    qp = s->current_picture.qscale_table[mb_xy];
    qp0 = s->current_picture.qscale_table[mb_xy-1];
    qp1 = s->current_picture.qscale_table[h->top_mb_xy];
    qpc = get_chroma_qp( h, 0, qp );
    qpc0 = get_chroma_qp( h, 0, qp0 );
    qpc1 = get_chroma_qp( h, 0, qp1 );
    qp0 = (qp + qp0 + 1) >> 1;
    qp1 = (qp + qp1 + 1) >> 1;
    qpc0 = (qpc + qpc0 + 1) >> 1;
    qpc1 = (qpc + qpc1 + 1) >> 1;
    qp_thresh = 15+52 - h->slice_alpha_c0_offset;
    if(qp <= qp_thresh && qp0 <= qp_thresh && qp1 <= qp_thresh &&
       qpc <= qp_thresh && qpc0 <= qp_thresh && qpc1 <= qp_thresh)
        return;

    if( IS_INTRA(mb_type) ) {
        int16_t bS4[4] = {4,4,4,4};
        int16_t bS3[4] = {3,3,3,3};
        int16_t *bSH = FIELD_PICTURE ? bS3 : bS4;
        if(left_type)
            filter_mb_edgev( &img_y[4*0], linesize, bS4, qp0, h);
        if( IS_8x8DCT(mb_type) ) {
            filter_mb_edgev( &img_y[4*2], linesize, bS3, qp, h);
            filter_mb_edgeh( &img_y[4*0*linesize], linesize, bSH, qp1, h);
            filter_mb_edgeh( &img_y[4*2*linesize], linesize, bS3, qp, h);
        } else {
            filter_mb_edgev( &img_y[4*1], linesize, bS3, qp, h);
            filter_mb_edgev( &img_y[4*2], linesize, bS3, qp, h);
            filter_mb_edgev( &img_y[4*3], linesize, bS3, qp, h);
            filter_mb_edgeh( &img_y[4*0*linesize], linesize, bSH, qp1, h);
            filter_mb_edgeh( &img_y[4*1*linesize], linesize, bS3, qp, h);
            filter_mb_edgeh( &img_y[4*2*linesize], linesize, bS3, qp, h);
            filter_mb_edgeh( &img_y[4*3*linesize], linesize, bS3, qp, h);
        }
        if(left_type){
            filter_mb_edgecv( &img_cb[2*0], uvlinesize, bS4, qpc0, h);
            filter_mb_edgecv( &img_cr[2*0], uvlinesize, bS4, qpc0, h);
        }
        filter_mb_edgecv( &img_cb[2*2], uvlinesize, bS3, qpc, h);
        filter_mb_edgecv( &img_cr[2*2], uvlinesize, bS3, qpc, h);
        filter_mb_edgech( &img_cb[2*0*uvlinesize], uvlinesize, bSH, qpc1, h);
        filter_mb_edgech( &img_cb[2*2*uvlinesize], uvlinesize, bS3, qpc, h);
        filter_mb_edgech( &img_cr[2*0*uvlinesize], uvlinesize, bSH, qpc1, h);
        filter_mb_edgech( &img_cr[2*2*uvlinesize], uvlinesize, bS3, qpc, h);
        return;
    } else {
        LOCAL_ALIGNED_8(int16_t, bS, [2], [4][4]);
        int edges;
        if( IS_8x8DCT(mb_type) && (h->cbp&7) == 7 ) {
            edges = 4;
            AV_WN64A(bS[0][0], 0x0002000200020002ULL);
            AV_WN64A(bS[0][2], 0x0002000200020002ULL);
            AV_WN64A(bS[1][0], 0x0002000200020002ULL);
            AV_WN64A(bS[1][2], 0x0002000200020002ULL);
        } else {
            int mask_edge1 = (3*(((5*mb_type)>>5)&1)) | (mb_type>>4); //(mb_type & (MB_TYPE_16x16 | MB_TYPE_8x16)) ? 3 : (mb_type & MB_TYPE_16x8) ? 1 : 0;
            int mask_edge0 = 3*((mask_edge1>>1) & ((5*left_type)>>5)&1); // (mb_type & (MB_TYPE_16x16 | MB_TYPE_8x16)) && (h->left_type[0] & (MB_TYPE_16x16 | MB_TYPE_8x16)) ? 3 : 0;
            int step =  1+(mb_type>>24); //IS_8x8DCT(mb_type) ? 2 : 1;
            edges = 4 - 3*((mb_type>>3) & !(h->cbp & 15)); //(mb_type & MB_TYPE_16x16) && !(h->cbp & 15) ? 1 : 4;
            h->h264dsp.h264_loop_filter_strength( bS, h->non_zero_count_cache, h->ref_cache, h->mv_cache,
                                              h->list_count==2, edges, step, mask_edge0, mask_edge1, FIELD_PICTURE);
        }
        if( IS_INTRA(left_type) )
            AV_WN64A(bS[0][0], 0x0004000400040004ULL);
        if( IS_INTRA(h->top_type) )
            AV_WN64A(bS[1][0], FIELD_PICTURE ? 0x0003000300030003ULL : 0x0004000400040004ULL);

#define FILTER(hv,dir,edge)\
        if(AV_RN64A(bS[dir][edge])) {                                   \
            filter_mb_edge##hv( &img_y[4*edge*(dir?linesize:1)], linesize, bS[dir][edge], edge ? qp : qp##dir, h );\
            if(!(edge&1)) {\
                filter_mb_edgec##hv( &img_cb[2*edge*(dir?uvlinesize:1)], uvlinesize, bS[dir][edge], edge ? qpc : qpc##dir, h );\
                filter_mb_edgec##hv( &img_cr[2*edge*(dir?uvlinesize:1)], uvlinesize, bS[dir][edge], edge ? qpc : qpc##dir, h );\
            }\
        }
        if(left_type)
            FILTER(v,0,0);
        if( edges == 1 ) {
            FILTER(h,1,0);
        } else if( IS_8x8DCT(mb_type) ) {
            FILTER(v,0,2);
            FILTER(h,1,0);
            FILTER(h,1,2);
        } else {
            FILTER(v,0,1);
            FILTER(v,0,2);
            FILTER(v,0,3);
            FILTER(h,1,0);
            FILTER(h,1,1);
            FILTER(h,1,2);
            FILTER(h,1,3);
        }
#undef FILTER
    }
}

static int check_mv(H264Context *h, long b_idx, long bn_idx, int mvy_limit){
    int v;

    v= h->ref_cache[0][b_idx] != h->ref_cache[0][bn_idx];
    if(!v && h->ref_cache[0][b_idx]!=-1)
        v= h->mv_cache[0][b_idx][0] - h->mv_cache[0][bn_idx][0] + 3 >= 7U |
           FFABS( h->mv_cache[0][b_idx][1] - h->mv_cache[0][bn_idx][1] ) >= mvy_limit;

    if(h->list_count==2){
        if(!v)
            v = h->ref_cache[1][b_idx] != h->ref_cache[1][bn_idx] |
                h->mv_cache[1][b_idx][0] - h->mv_cache[1][bn_idx][0] + 3 >= 7U |
                FFABS( h->mv_cache[1][b_idx][1] - h->mv_cache[1][bn_idx][1] ) >= mvy_limit;

        if(v){
            if(h->ref_cache[0][b_idx] != h->ref_cache[1][bn_idx] |
               h->ref_cache[1][b_idx] != h->ref_cache[0][bn_idx])
                return 1;
            return
                h->mv_cache[0][b_idx][0] - h->mv_cache[1][bn_idx][0] + 3 >= 7U |
                FFABS( h->mv_cache[0][b_idx][1] - h->mv_cache[1][bn_idx][1] ) >= mvy_limit |
                h->mv_cache[1][b_idx][0] - h->mv_cache[0][bn_idx][0] + 3 >= 7U |
                FFABS( h->mv_cache[1][b_idx][1] - h->mv_cache[0][bn_idx][1] ) >= mvy_limit;
        }
    }

    return v;
}

static av_always_inline void filter_mb_dir(H264Context *h, int mb_x, int mb_y, uint8_t *img_y, uint8_t *img_cb, uint8_t *img_cr, unsigned int linesize, unsigned int uvlinesize, int mb_xy, int mb_type, int mvy_limit, int first_vertical_edge_done, int dir) {
    MpegEncContext * const s = &h->s;
    int edge;
    const int mbm_xy = dir == 0 ? mb_xy -1 : h->top_mb_xy;
    const int mbm_type = dir == 0 ? h->left_type[0] : h->top_type;

    // how often to recheck mv-based bS when iterating between edges
    static const uint8_t mask_edge_tab[2][8]={{0,3,3,3,1,1,1,1},
                                              {0,3,1,1,3,3,3,3}};
    const int mask_edge = mask_edge_tab[dir][(mb_type>>3)&7];
    const int edges = mask_edge== 3 && !(h->cbp&15) ? 1 : 4;

    // how often to recheck mv-based bS when iterating along each edge
    const int mask_par0 = mb_type & (MB_TYPE_16x16 | (MB_TYPE_8x16 >> dir));

    if(mbm_type && !first_vertical_edge_done){

        if (FRAME_MBAFF && (dir == 1) && ((mb_y&1) == 0)
            && IS_INTERLACED(mbm_type&~mb_type)
            ) {
            // This is a special case in the norm where the filtering must
            // be done twice (one each of the field) even if we are in a
            // frame macroblock.
            //
            unsigned int tmp_linesize   = 2 *   linesize;
            unsigned int tmp_uvlinesize = 2 * uvlinesize;
            int mbn_xy = mb_xy - 2 * s->mb_stride;
            int j;

            for(j=0; j<2; j++, mbn_xy += s->mb_stride){
                DECLARE_ALIGNED(8, int16_t, bS)[4];
                int qp;
                if( IS_INTRA(mb_type|s->current_picture.mb_type[mbn_xy]) ) {
                    AV_WN64A(bS, 0x0003000300030003ULL);
                } else {
                    if(!CABAC && IS_8x8DCT(s->current_picture.mb_type[mbn_xy])){
                        bS[0]= 1+((h->cbp_table[mbn_xy] & 4)||h->non_zero_count_cache[scan8[0]+0]);
                        bS[1]= 1+((h->cbp_table[mbn_xy] & 4)||h->non_zero_count_cache[scan8[0]+1]);
                        bS[2]= 1+((h->cbp_table[mbn_xy] & 8)||h->non_zero_count_cache[scan8[0]+2]);
                        bS[3]= 1+((h->cbp_table[mbn_xy] & 8)||h->non_zero_count_cache[scan8[0]+3]);
                    }else{
                    const uint8_t *mbn_nnz = h->non_zero_count[mbn_xy] + 4+3*8;
                    int i;
                    for( i = 0; i < 4; i++ ) {
                        bS[i] = 1 + !!(h->non_zero_count_cache[scan8[0]+i] | mbn_nnz[i]);
                    }
                    }
                }
                // Do not use s->qscale as luma quantizer because it has not the same
                // value in IPCM macroblocks.
                qp = ( s->current_picture.qscale_table[mb_xy] + s->current_picture.qscale_table[mbn_xy] + 1 ) >> 1;
                tprintf(s->avctx, "filter mb:%d/%d dir:%d edge:%d, QPy:%d ls:%d uvls:%d", mb_x, mb_y, dir, edge, qp, tmp_linesize, tmp_uvlinesize);
                { int i; for (i = 0; i < 4; i++) tprintf(s->avctx, " bS[%d]:%d", i, bS[i]); tprintf(s->avctx, "\n"); }
                filter_mb_edgeh( &img_y[j*linesize], tmp_linesize, bS, qp, h );
                filter_mb_edgech( &img_cb[j*uvlinesize], tmp_uvlinesize, bS,
                                ( h->chroma_qp[0] + get_chroma_qp( h, 0, s->current_picture.qscale_table[mbn_xy] ) + 1 ) >> 1, h);
                filter_mb_edgech( &img_cr[j*uvlinesize], tmp_uvlinesize, bS,
                                ( h->chroma_qp[1] + get_chroma_qp( h, 1, s->current_picture.qscale_table[mbn_xy] ) + 1 ) >> 1, h);
            }
        }else{
            DECLARE_ALIGNED(8, int16_t, bS)[4];
            int qp;

            if( IS_INTRA(mb_type|mbm_type)) {
                AV_WN64A(bS, 0x0003000300030003ULL);
                if (   (!IS_INTERLACED(mb_type|mbm_type))
                    || ((FRAME_MBAFF || (s->picture_structure != PICT_FRAME)) && (dir == 0))
                )
                    AV_WN64A(bS, 0x0004000400040004ULL);
            } else {
                int i;
                int mv_done;

                if( dir && FRAME_MBAFF && IS_INTERLACED(mb_type ^ mbm_type)) {
                    AV_WN64A(bS, 0x0001000100010001ULL);
                    mv_done = 1;
                }
                else if( mask_par0 && ((mbm_type & (MB_TYPE_16x16 | (MB_TYPE_8x16 >> dir)))) ) {
                    int b_idx= 8 + 4;
                    int bn_idx= b_idx - (dir ? 8:1);

                    bS[0] = bS[1] = bS[2] = bS[3] = check_mv(h, 8 + 4, bn_idx, mvy_limit);
                    mv_done = 1;
                }
                else
                    mv_done = 0;

                for( i = 0; i < 4; i++ ) {
                    int x = dir == 0 ? 0 : i;
                    int y = dir == 0 ? i    : 0;
                    int b_idx= 8 + 4 + x + 8*y;
                    int bn_idx= b_idx - (dir ? 8:1);

                    if( h->non_zero_count_cache[b_idx] |
                        h->non_zero_count_cache[bn_idx] ) {
                        bS[i] = 2;
                    }
                    else if(!mv_done)
                    {
                        bS[i] = check_mv(h, b_idx, bn_idx, mvy_limit);
                    }
                }
            }

            /* Filter edge */
            // Do not use s->qscale as luma quantizer because it has not the same
            // value in IPCM macroblocks.
            if(bS[0]+bS[1]+bS[2]+bS[3]){
                qp = ( s->current_picture.qscale_table[mb_xy] + s->current_picture.qscale_table[mbm_xy] + 1 ) >> 1;
                //tprintf(s->avctx, "filter mb:%d/%d dir:%d edge:%d, QPy:%d, QPc:%d, QPcn:%d\n", mb_x, mb_y, dir, edge, qp, h->chroma_qp[0], s->current_picture.qscale_table[mbn_xy]);
                tprintf(s->avctx, "filter mb:%d/%d dir:%d edge:%d, QPy:%d ls:%d uvls:%d", mb_x, mb_y, dir, edge, qp, linesize, uvlinesize);
                //{ int i; for (i = 0; i < 4; i++) tprintf(s->avctx, " bS[%d]:%d", i, bS[i]); tprintf(s->avctx, "\n"); }
                if( dir == 0 ) {
                    filter_mb_edgev( &img_y[0], linesize, bS, qp, h );
                    {
                        int qp= ( h->chroma_qp[0] + get_chroma_qp( h, 0, s->current_picture.qscale_table[mbm_xy] ) + 1 ) >> 1;
                        filter_mb_edgecv( &img_cb[0], uvlinesize, bS, qp, h);
                        if(h->pps.chroma_qp_diff)
                            qp= ( h->chroma_qp[1] + get_chroma_qp( h, 1, s->current_picture.qscale_table[mbm_xy] ) + 1 ) >> 1;
                        filter_mb_edgecv( &img_cr[0], uvlinesize, bS, qp, h);
                    }
                } else {
                    filter_mb_edgeh( &img_y[0], linesize, bS, qp, h );
                    {
                        int qp= ( h->chroma_qp[0] + get_chroma_qp( h, 0, s->current_picture.qscale_table[mbm_xy] ) + 1 ) >> 1;
                        filter_mb_edgech( &img_cb[0], uvlinesize, bS, qp, h);
                        if(h->pps.chroma_qp_diff)
                            qp= ( h->chroma_qp[1] + get_chroma_qp( h, 1, s->current_picture.qscale_table[mbm_xy] ) + 1 ) >> 1;
                        filter_mb_edgech( &img_cr[0], uvlinesize, bS, qp, h);
                    }
                }
            }
        }
    }

    /* Calculate bS */
    for( edge = 1; edge < edges; edge++ ) {
        DECLARE_ALIGNED(8, int16_t, bS)[4];
        int qp;

        if( IS_8x8DCT(mb_type & (edge<<24)) ) // (edge&1) && IS_8x8DCT(mb_type)
            continue;

        if( IS_INTRA(mb_type)) {
            AV_WN64A(bS, 0x0003000300030003ULL);
        } else {
            int i;
            int mv_done;

            if( edge & mask_edge ) {
                AV_ZERO64(bS);
                mv_done = 1;
            }
            else if( mask_par0 ) {
                int b_idx= 8 + 4 + edge * (dir ? 8:1);
                int bn_idx= b_idx - (dir ? 8:1);

                bS[0] = bS[1] = bS[2] = bS[3] = check_mv(h, b_idx, bn_idx, mvy_limit);
                mv_done = 1;
            }
            else
                mv_done = 0;

            for( i = 0; i < 4; i++ ) {
                int x = dir == 0 ? edge : i;
                int y = dir == 0 ? i    : edge;
                int b_idx= 8 + 4 + x + 8*y;
                int bn_idx= b_idx - (dir ? 8:1);

                if( h->non_zero_count_cache[b_idx] |
                    h->non_zero_count_cache[bn_idx] ) {
                    bS[i] = 2;
                }
                else if(!mv_done)
                {
                    bS[i] = check_mv(h, b_idx, bn_idx, mvy_limit);
                }
            }

            if(bS[0]+bS[1]+bS[2]+bS[3] == 0)
                continue;
        }

        /* Filter edge */
        // Do not use s->qscale as luma quantizer because it has not the same
        // value in IPCM macroblocks.
        qp = s->current_picture.qscale_table[mb_xy];
        //tprintf(s->avctx, "filter mb:%d/%d dir:%d edge:%d, QPy:%d, QPc:%d, QPcn:%d\n", mb_x, mb_y, dir, edge, qp, h->chroma_qp[0], s->current_picture.qscale_table[mbn_xy]);
        tprintf(s->avctx, "filter mb:%d/%d dir:%d edge:%d, QPy:%d ls:%d uvls:%d", mb_x, mb_y, dir, edge, qp, linesize, uvlinesize);
        //{ int i; for (i = 0; i < 4; i++) tprintf(s->avctx, " bS[%d]:%d", i, bS[i]); tprintf(s->avctx, "\n"); }
        if( dir == 0 ) {
<<<<<<< HEAD
            filter_mb_edgev( &img_y[4*edge<<h->pixel_shift], linesize, bS, qp, h );
            if( (edge&1) == 0 ) {
                filter_mb_edgecv( &img_cb[2*edge<<h->pixel_shift], uvlinesize, bS, h->chroma_qp[0], h);
                filter_mb_edgecv( &img_cr[2*edge<<h->pixel_shift], uvlinesize, bS, h->chroma_qp[1], h);
=======
            filter_mb_edgev( &img_y[4*edge << h->pixel_shift], linesize, bS, qp, h );
            if( (edge&1) == 0 ) {
                filter_mb_edgecv( &img_cb[2*edge << h->pixel_shift], uvlinesize, bS, h->chroma_qp[0], h);
                filter_mb_edgecv( &img_cr[2*edge << h->pixel_shift], uvlinesize, bS, h->chroma_qp[1], h);
>>>>>>> b6675279
            }
        } else {
            filter_mb_edgeh( &img_y[4*edge*linesize], linesize, bS, qp, h );
            if( (edge&1) == 0 ) {
                filter_mb_edgech( &img_cb[2*edge*uvlinesize], uvlinesize, bS, h->chroma_qp[0], h);
                filter_mb_edgech( &img_cr[2*edge*uvlinesize], uvlinesize, bS, h->chroma_qp[1], h);
            }
        }
    }
}

void ff_h264_filter_mb( H264Context *h, int mb_x, int mb_y, uint8_t *img_y, uint8_t *img_cb, uint8_t *img_cr, unsigned int linesize, unsigned int uvlinesize) {
    MpegEncContext * const s = &h->s;
    const int mb_xy= mb_x + mb_y*s->mb_stride;
    const int mb_type = s->current_picture.mb_type[mb_xy];
    const int mvy_limit = IS_INTERLACED(mb_type) ? 2 : 4;
    int first_vertical_edge_done = 0;
    av_unused int dir;

    if (FRAME_MBAFF
            // and current and left pair do not have the same interlaced type
            && IS_INTERLACED(mb_type^h->left_type[0])
            // and left mb is in available to us
            && h->left_type[0]) {
        /* First vertical edge is different in MBAFF frames
         * There are 8 different bS to compute and 2 different Qp
         */
        DECLARE_ALIGNED(8, int16_t, bS)[8];
        int qp[2];
        int bqp[2];
        int rqp[2];
        int mb_qp, mbn0_qp, mbn1_qp;
        int i;
        first_vertical_edge_done = 1;

        if( IS_INTRA(mb_type) ) {
            AV_WN64A(&bS[0], 0x0004000400040004ULL);
            AV_WN64A(&bS[4], 0x0004000400040004ULL);
        } else {
            static const uint8_t offset[2][2][8]={
                {
                    {7+8*0, 7+8*0, 7+8*0, 7+8*0, 7+8*1, 7+8*1, 7+8*1, 7+8*1},
                    {7+8*2, 7+8*2, 7+8*2, 7+8*2, 7+8*3, 7+8*3, 7+8*3, 7+8*3},
                },{
                    {7+8*0, 7+8*1, 7+8*2, 7+8*3, 7+8*0, 7+8*1, 7+8*2, 7+8*3},
                    {7+8*0, 7+8*1, 7+8*2, 7+8*3, 7+8*0, 7+8*1, 7+8*2, 7+8*3},
                }
            };
            const uint8_t *off= offset[MB_FIELD][mb_y&1];
            for( i = 0; i < 8; i++ ) {
                int j= MB_FIELD ? i>>2 : i&1;
                int mbn_xy = h->left_mb_xy[j];
                int mbn_type= h->left_type[j];

                if( IS_INTRA( mbn_type ) )
                    bS[i] = 4;
                else{
                    bS[i] = 1 + !!(h->non_zero_count_cache[12+8*(i>>1)] |
                         ((!h->pps.cabac && IS_8x8DCT(mbn_type)) ?
                            (h->cbp_table[mbn_xy] & ((MB_FIELD ? (i&2) : (mb_y&1)) ? 8 : 2))
                                                                       :
                            h->non_zero_count[mbn_xy][ off[i] ]));
                }
            }
        }

        mb_qp = s->current_picture.qscale_table[mb_xy];
        mbn0_qp = s->current_picture.qscale_table[h->left_mb_xy[0]];
        mbn1_qp = s->current_picture.qscale_table[h->left_mb_xy[1]];
        qp[0] = ( mb_qp + mbn0_qp + 1 ) >> 1;
        bqp[0] = ( get_chroma_qp( h, 0, mb_qp ) +
                   get_chroma_qp( h, 0, mbn0_qp ) + 1 ) >> 1;
        rqp[0] = ( get_chroma_qp( h, 1, mb_qp ) +
                   get_chroma_qp( h, 1, mbn0_qp ) + 1 ) >> 1;
        qp[1] = ( mb_qp + mbn1_qp + 1 ) >> 1;
        bqp[1] = ( get_chroma_qp( h, 0, mb_qp ) +
                   get_chroma_qp( h, 0, mbn1_qp ) + 1 ) >> 1;
        rqp[1] = ( get_chroma_qp( h, 1, mb_qp ) +
                   get_chroma_qp( h, 1, mbn1_qp ) + 1 ) >> 1;

        /* Filter edge */
        tprintf(s->avctx, "filter mb:%d/%d MBAFF, QPy:%d/%d, QPb:%d/%d QPr:%d/%d ls:%d uvls:%d", mb_x, mb_y, qp[0], qp[1], bqp[0], bqp[1], rqp[0], rqp[1], linesize, uvlinesize);
        { int i; for (i = 0; i < 8; i++) tprintf(s->avctx, " bS[%d]:%d", i, bS[i]); tprintf(s->avctx, "\n"); }
        if(MB_FIELD){
            filter_mb_mbaff_edgev ( h, img_y                ,   linesize, bS  , 1, qp [0] );
            filter_mb_mbaff_edgev ( h, img_y  + 8*  linesize,   linesize, bS+4, 1, qp [1] );
            filter_mb_mbaff_edgecv( h, img_cb,                uvlinesize, bS  , 1, bqp[0] );
            filter_mb_mbaff_edgecv( h, img_cb + 4*uvlinesize, uvlinesize, bS+4, 1, bqp[1] );
            filter_mb_mbaff_edgecv( h, img_cr,                uvlinesize, bS  , 1, rqp[0] );
            filter_mb_mbaff_edgecv( h, img_cr + 4*uvlinesize, uvlinesize, bS+4, 1, rqp[1] );
        }else{
            filter_mb_mbaff_edgev ( h, img_y              , 2*  linesize, bS  , 2, qp [0] );
            filter_mb_mbaff_edgev ( h, img_y  +   linesize, 2*  linesize, bS+1, 2, qp [1] );
            filter_mb_mbaff_edgecv( h, img_cb,              2*uvlinesize, bS  , 2, bqp[0] );
            filter_mb_mbaff_edgecv( h, img_cb + uvlinesize, 2*uvlinesize, bS+1, 2, bqp[1] );
            filter_mb_mbaff_edgecv( h, img_cr,              2*uvlinesize, bS  , 2, rqp[0] );
            filter_mb_mbaff_edgecv( h, img_cr + uvlinesize, 2*uvlinesize, bS+1, 2, rqp[1] );
        }
    }

#if CONFIG_SMALL
    for( dir = 0; dir < 2; dir++ )
        filter_mb_dir(h, mb_x, mb_y, img_y, img_cb, img_cr, linesize, uvlinesize, mb_xy, mb_type, mvy_limit, dir ? 0 : first_vertical_edge_done, dir);
#else
    filter_mb_dir(h, mb_x, mb_y, img_y, img_cb, img_cr, linesize, uvlinesize, mb_xy, mb_type, mvy_limit, first_vertical_edge_done, 0);
    filter_mb_dir(h, mb_x, mb_y, img_y, img_cb, img_cr, linesize, uvlinesize, mb_xy, mb_type, mvy_limit, 0, 1);
#endif
}<|MERGE_RESOLUTION|>--- conflicted
+++ resolved
@@ -101,124 +101,48 @@
 };
 
 static void av_always_inline filter_mb_edgev( uint8_t *pix, int stride, int16_t bS[4], unsigned int qp, H264Context *h) {
-<<<<<<< HEAD
-    const int bit_depth = h->sps.bit_depth_luma;
-    const int qp_bd_offset = 6*(bit_depth-8);
-    const unsigned int index_a = qp - qp_bd_offset + h->slice_alpha_c0_offset;
-    const int alpha = alpha_table[index_a] << (bit_depth-8);
-    const int beta  = beta_table[qp - qp_bd_offset + h->slice_beta_offset] << (bit_depth-8);
-=======
     const int qp_bd_offset = 6 * (h->sps.bit_depth_luma - 8);
     const unsigned int index_a = qp - qp_bd_offset + h->slice_alpha_c0_offset;
     const int alpha = alpha_table[index_a];
     const int beta  = beta_table[qp - qp_bd_offset + h->slice_beta_offset];
->>>>>>> b6675279
     if (alpha ==0 || beta == 0) return;
 
     if( bS[0] < 4 ) {
         int8_t tc[4];
-        tc[0] = tc0_table[index_a][bS[0]] << (bit_depth-8);
-        tc[1] = tc0_table[index_a][bS[1]] << (bit_depth-8);
-        tc[2] = tc0_table[index_a][bS[2]] << (bit_depth-8);
-        tc[3] = tc0_table[index_a][bS[3]] << (bit_depth-8);
+        tc[0] = tc0_table[index_a][bS[0]];
+        tc[1] = tc0_table[index_a][bS[1]];
+        tc[2] = tc0_table[index_a][bS[2]];
+        tc[3] = tc0_table[index_a][bS[3]];
         h->h264dsp.h264_h_loop_filter_luma(pix, stride, alpha, beta, tc);
     } else {
         h->h264dsp.h264_h_loop_filter_luma_intra(pix, stride, alpha, beta);
     }
 }
 static void av_always_inline filter_mb_edgecv( uint8_t *pix, int stride, int16_t bS[4], unsigned int qp, H264Context *h ) {
-<<<<<<< HEAD
-    const int bit_depth = h->sps.bit_depth_luma;
-    const int qp_bd_offset = 6*(bit_depth-8);
-    const unsigned int index_a = qp - qp_bd_offset + h->slice_alpha_c0_offset;
-    const int alpha = alpha_table[index_a] << (bit_depth-8);
-    const int beta  = beta_table[qp - qp_bd_offset + h->slice_beta_offset] << (bit_depth-8);
-=======
     const int qp_bd_offset = 6 * (h->sps.bit_depth_luma - 8);
     const unsigned int index_a = qp - qp_bd_offset + h->slice_alpha_c0_offset;
     const int alpha = alpha_table[index_a];
     const int beta  = beta_table[qp - qp_bd_offset + h->slice_beta_offset];
->>>>>>> b6675279
     if (alpha ==0 || beta == 0) return;
 
     if( bS[0] < 4 ) {
         int8_t tc[4];
-        tc[0] = (tc0_table[index_a][bS[0]] << (bit_depth-8))+1;
-        tc[1] = (tc0_table[index_a][bS[1]] << (bit_depth-8))+1;
-        tc[2] = (tc0_table[index_a][bS[2]] << (bit_depth-8))+1;
-        tc[3] = (tc0_table[index_a][bS[3]] << (bit_depth-8))+1;
+        tc[0] = tc0_table[index_a][bS[0]]+1;
+        tc[1] = tc0_table[index_a][bS[1]]+1;
+        tc[2] = tc0_table[index_a][bS[2]]+1;
+        tc[3] = tc0_table[index_a][bS[3]]+1;
         h->h264dsp.h264_h_loop_filter_chroma(pix, stride, alpha, beta, tc);
     } else {
         h->h264dsp.h264_h_loop_filter_chroma_intra(pix, stride, alpha, beta);
     }
 }
 
-<<<<<<< HEAD
-static void filter_mb_mbaff_edgev( H264Context *h, uint8_t *pix, int stride, int16_t bS[4], int bsi, int qp ) {
-    int i;
-    const int bit_depth = h->sps.bit_depth_luma;
-    const int qp_bd_offset = 6*(bit_depth-8);
-    int index_a = qp - qp_bd_offset + h->slice_alpha_c0_offset;
-    int alpha = alpha_table[index_a] << (bit_depth-8);
-    int beta  = beta_table[qp - qp_bd_offset + h->slice_beta_offset] << (bit_depth-8);
-    for( i = 0; i < 8; i++, pix += stride) {
-        const int bS_index = (i >> 1) * bsi;
-
-        if( bS[bS_index] == 0 ) {
-            continue;
-        }
-
-        if( bS[bS_index] < 4 ) {
-            const int tc0 = tc0_table[index_a][bS[bS_index]] << (bit_depth-8);
-            const int p0 = pix[-1];
-            const int p1 = pix[-2];
-            const int p2 = pix[-3];
-            const int q0 = pix[0];
-            const int q1 = pix[1];
-            const int q2 = pix[2];
-
-            if( FFABS( p0 - q0 ) < alpha &&
-                FFABS( p1 - p0 ) < beta &&
-                FFABS( q1 - q0 ) < beta ) {
-                int tc = tc0;
-                int i_delta;
-
-                if( FFABS( p2 - p0 ) < beta ) {
-                    if(tc0)
-                    pix[-2] = p1 + av_clip( ( p2 + ( ( p0 + q0 + 1 ) >> 1 ) - ( p1 << 1 ) ) >> 1, -tc0, tc0 );
-                    tc++;
-                }
-                if( FFABS( q2 - q0 ) < beta ) {
-                    if(tc0)
-                    pix[1] = q1 + av_clip( ( q2 + ( ( p0 + q0 + 1 ) >> 1 ) - ( q1 << 1 ) ) >> 1, -tc0, tc0 );
-                    tc++;
-                }
-
-                i_delta = av_clip( (((q0 - p0 ) << 2) + (p1 - q1) + 4) >> 3, -tc, tc );
-                pix[-1] = av_clip_uint8( p0 + i_delta );    /* p0' */
-                pix[0]  = av_clip_uint8( q0 - i_delta );    /* q0' */
-                tprintf(h->s.avctx, "filter_mb_mbaff_edgev i:%d, qp:%d, indexA:%d, alpha:%d, beta:%d, tc:%d\n# bS:%d -> [%02x, %02x, %02x, %02x, %02x, %02x] =>[%02x, %02x, %02x, %02x]\n", i, qp[qp_index], index_a, alpha, beta, tc, bS[bS_index], pix[-3], p1, p0, q0, q1, pix[2], p1, pix[-1], pix[0], q1);
-            }
-        }else{
-            const int p0 = pix[-1];
-            const int p1 = pix[-2];
-            const int p2 = pix[-3];
-
-            const int q0 = pix[0];
-            const int q1 = pix[1];
-            const int q2 = pix[2];
-
-            if( FFABS( p0 - q0 ) < alpha &&
-                FFABS( p1 - p0 ) < beta &&
-                FFABS( q1 - q0 ) < beta ) {
-=======
 static void filter_mb_mbaff_edgev( H264Context *h, uint8_t *pix, int stride, int16_t bS[7], int bsi, int qp ) {
     const int qp_bd_offset = 6 * (h->sps.bit_depth_luma - 8);
     int index_a = qp - qp_bd_offset + h->slice_alpha_c0_offset;
     int alpha = alpha_table[index_a];
     int beta  = beta_table[qp - qp_bd_offset + h->slice_beta_offset];
     if (alpha ==0 || beta == 0) return;
->>>>>>> b6675279
 
     if( bS[0] < 4 ) {
         int8_t tc[4];
@@ -231,53 +155,6 @@
         h->h264dsp.h264_h_loop_filter_luma_mbaff_intra(pix, stride, alpha, beta);
     }
 }
-<<<<<<< HEAD
-static void filter_mb_mbaff_edgecv( H264Context *h, uint8_t *pix, int stride, int16_t bS[4], int bsi, int qp ) {
-    int i;
-    const int bit_depth = h->sps.bit_depth_luma;
-    const int qp_bd_offset = 6*(bit_depth-8);
-    int index_a = qp - qp_bd_offset + h->slice_alpha_c0_offset;
-    int alpha = alpha_table[index_a] << (bit_depth-8);
-    int beta  = beta_table[qp - qp_bd_offset + h->slice_beta_offset] << (bit_depth-8);
-    for( i = 0; i < 4; i++, pix += stride) {
-        const int bS_index = i*bsi;
-
-        if( bS[bS_index] == 0 ) {
-            continue;
-        }
-
-        if( bS[bS_index] < 4 ) {
-            const int tc = (tc0_table[index_a][bS[bS_index]] << (bit_depth-8)) + 1;
-            const int p0 = pix[-1];
-            const int p1 = pix[-2];
-            const int q0 = pix[0];
-            const int q1 = pix[1];
-
-            if( FFABS( p0 - q0 ) < alpha &&
-                FFABS( p1 - p0 ) < beta &&
-                FFABS( q1 - q0 ) < beta ) {
-                const int i_delta = av_clip( (((q0 - p0 ) << 2) + (p1 - q1) + 4) >> 3, -tc, tc );
-
-                pix[-1] = av_clip_uint8( p0 + i_delta );    /* p0' */
-                pix[0]  = av_clip_uint8( q0 - i_delta );    /* q0' */
-                tprintf(h->s.avctx, "filter_mb_mbaff_edgecv i:%d, qp:%d, indexA:%d, alpha:%d, beta:%d, tc:%d\n# bS:%d -> [%02x, %02x, %02x, %02x, %02x, %02x] =>[%02x, %02x, %02x, %02x]\n", i, qp[qp_index], index_a, alpha, beta, tc, bS[bS_index], pix[-3], p1, p0, q0, q1, pix[2], p1, pix[-1], pix[0], q1);
-            }
-        }else{
-            const int p0 = pix[-1];
-            const int p1 = pix[-2];
-            const int q0 = pix[0];
-            const int q1 = pix[1];
-
-            if( FFABS( p0 - q0 ) < alpha &&
-                FFABS( p1 - p0 ) < beta &&
-                FFABS( q1 - q0 ) < beta ) {
-
-                pix[-1] = ( 2*p1 + p0 + q1 + 2 ) >> 2;   /* p0' */
-                pix[0]  = ( 2*q1 + q0 + p1 + 2 ) >> 2;   /* q0' */
-                tprintf(h->s.avctx, "filter_mb_mbaff_edgecv i:%d\n# bS:4 -> [%02x, %02x, %02x, %02x, %02x, %02x] =>[%02x, %02x, %02x, %02x, %02x, %02x]\n", i, pix[-3], p1, p0, q0, q1, pix[2], pix[-3], pix[-2], pix[-1], pix[0], pix[1], pix[2]);
-            }
-        }
-=======
 static void filter_mb_mbaff_edgecv( H264Context *h, uint8_t *pix, int stride, int16_t bS[7], int bsi, int qp ) {
     const int qp_bd_offset = 6 * (h->sps.bit_depth_luma - 8);
     int index_a = qp - qp_bd_offset + h->slice_alpha_c0_offset;
@@ -294,31 +171,22 @@
         h->h264dsp.h264_h_loop_filter_chroma_mbaff(pix, stride, alpha, beta, tc);
     } else {
         h->h264dsp.h264_h_loop_filter_chroma_mbaff_intra(pix, stride, alpha, beta);
->>>>>>> b6675279
     }
 }
 
 static void av_always_inline filter_mb_edgeh( uint8_t *pix, int stride, int16_t bS[4], unsigned int qp, H264Context *h ) {
-<<<<<<< HEAD
-    const int bit_depth = h->sps.bit_depth_luma;
-    const int qp_bd_offset = 6*(bit_depth-8);
-    const unsigned int index_a = qp - qp_bd_offset + h->slice_alpha_c0_offset;
-    const int alpha = alpha_table[index_a] << (bit_depth-8);
-    const int beta  = beta_table[qp - qp_bd_offset + h->slice_beta_offset] << (bit_depth-8);
-=======
     const int qp_bd_offset = 6 * (h->sps.bit_depth_luma - 8);
     const unsigned int index_a = qp - qp_bd_offset + h->slice_alpha_c0_offset;
     const int alpha = alpha_table[index_a];
     const int beta  = beta_table[qp - qp_bd_offset + h->slice_beta_offset];
->>>>>>> b6675279
     if (alpha ==0 || beta == 0) return;
 
     if( bS[0] < 4 ) {
         int8_t tc[4];
-        tc[0] = tc0_table[index_a][bS[0]] << (bit_depth-8);
-        tc[1] = tc0_table[index_a][bS[1]] << (bit_depth-8);
-        tc[2] = tc0_table[index_a][bS[2]] << (bit_depth-8);
-        tc[3] = tc0_table[index_a][bS[3]] << (bit_depth-8);
+        tc[0] = tc0_table[index_a][bS[0]];
+        tc[1] = tc0_table[index_a][bS[1]];
+        tc[2] = tc0_table[index_a][bS[2]];
+        tc[3] = tc0_table[index_a][bS[3]];
         h->h264dsp.h264_v_loop_filter_luma(pix, stride, alpha, beta, tc);
     } else {
         h->h264dsp.h264_v_loop_filter_luma_intra(pix, stride, alpha, beta);
@@ -326,26 +194,18 @@
 }
 
 static void av_always_inline filter_mb_edgech( uint8_t *pix, int stride, int16_t bS[4], unsigned int qp, H264Context *h ) {
-<<<<<<< HEAD
-    const int bit_depth = h->sps.bit_depth_luma;
-    const int qp_bd_offset = 6*(bit_depth-8);
-    const unsigned int index_a = qp - qp_bd_offset + h->slice_alpha_c0_offset;
-    const int alpha = alpha_table[index_a] << (bit_depth-8);
-    const int beta  = beta_table[qp - qp_bd_offset + h->slice_beta_offset] << (bit_depth-8);
-=======
     const int qp_bd_offset = 6 * (h->sps.bit_depth_luma - 8);
     const unsigned int index_a = qp - qp_bd_offset + h->slice_alpha_c0_offset;
     const int alpha = alpha_table[index_a];
     const int beta  = beta_table[qp - qp_bd_offset + h->slice_beta_offset];
->>>>>>> b6675279
     if (alpha ==0 || beta == 0) return;
 
     if( bS[0] < 4 ) {
         int8_t tc[4];
-        tc[0] = (tc0_table[index_a][bS[0]] << (bit_depth-8))+1;
-        tc[1] = (tc0_table[index_a][bS[1]] << (bit_depth-8))+1;
-        tc[2] = (tc0_table[index_a][bS[2]] << (bit_depth-8))+1;
-        tc[3] = (tc0_table[index_a][bS[3]] << (bit_depth-8))+1;
+        tc[0] = tc0_table[index_a][bS[0]]+1;
+        tc[1] = tc0_table[index_a][bS[1]]+1;
+        tc[2] = tc0_table[index_a][bS[2]]+1;
+        tc[3] = tc0_table[index_a][bS[3]]+1;
         h->h264dsp.h264_v_loop_filter_chroma(pix, stride, alpha, beta, tc);
     } else {
         h->h264dsp.h264_v_loop_filter_chroma_intra(pix, stride, alpha, beta);
@@ -684,17 +544,10 @@
         tprintf(s->avctx, "filter mb:%d/%d dir:%d edge:%d, QPy:%d ls:%d uvls:%d", mb_x, mb_y, dir, edge, qp, linesize, uvlinesize);
         //{ int i; for (i = 0; i < 4; i++) tprintf(s->avctx, " bS[%d]:%d", i, bS[i]); tprintf(s->avctx, "\n"); }
         if( dir == 0 ) {
-<<<<<<< HEAD
-            filter_mb_edgev( &img_y[4*edge<<h->pixel_shift], linesize, bS, qp, h );
-            if( (edge&1) == 0 ) {
-                filter_mb_edgecv( &img_cb[2*edge<<h->pixel_shift], uvlinesize, bS, h->chroma_qp[0], h);
-                filter_mb_edgecv( &img_cr[2*edge<<h->pixel_shift], uvlinesize, bS, h->chroma_qp[1], h);
-=======
             filter_mb_edgev( &img_y[4*edge << h->pixel_shift], linesize, bS, qp, h );
             if( (edge&1) == 0 ) {
                 filter_mb_edgecv( &img_cb[2*edge << h->pixel_shift], uvlinesize, bS, h->chroma_qp[0], h);
                 filter_mb_edgecv( &img_cr[2*edge << h->pixel_shift], uvlinesize, bS, h->chroma_qp[1], h);
->>>>>>> b6675279
             }
         } else {
             filter_mb_edgeh( &img_y[4*edge*linesize], linesize, bS, qp, h );
