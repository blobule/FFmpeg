--- conflicted
+++ resolved
@@ -244,21 +244,6 @@
 
     for (i = 0; i < 4; i++)
         linesize_align[i] = STRIDE_ALIGN;
-<<<<<<< HEAD
-//STRIDE_ALIGN is 8 for SSE* but this does not work for SVQ1 chroma planes
-//we could change STRIDE_ALIGN to 16 for x86/sse but it would increase the
-//picture size unneccessarily in some cases. The solution here is not
-//pretty and better ideas are welcome!
-#if HAVE_MMX
-    if(s->codec_id == CODEC_ID_SVQ1 || s->codec_id == CODEC_ID_VP5 ||
-       s->codec_id == CODEC_ID_VP6 || s->codec_id == CODEC_ID_VP6F ||
-       s->codec_id == CODEC_ID_VP6A || s->codec_id == CODEC_ID_DIRAC) {
-        for (i = 0; i < 4; i++)
-            linesize_align[i] = 16;
-    }
-#endif
-=======
->>>>>>> 38d55332
 }
 
 void avcodec_align_dimensions(AVCodecContext *s, int *width, int *height){
@@ -1164,7 +1149,7 @@
 #endif
 
 #define MAX_CODED_FRAME_SIZE(width, height)\
-    (8*(width)*(height) + FF_MIN_BUFFER_SIZE)
+    (9*(width)*(height) + FF_MIN_BUFFER_SIZE)
 
 int attribute_align_arg avcodec_encode_video2(AVCodecContext *avctx,
                                               AVPacket *avpkt,
@@ -1215,7 +1200,7 @@
                     av_freep(&avpkt->data);
             } else if (avctx->coded_frame) {
                 avpkt->pts    = avctx->coded_frame->pts;
-                avpkt->flags |= AV_PKT_FLAG_KEY*avctx->coded_frame->key_frame;
+                avpkt->flags |= AV_PKT_FLAG_KEY*!!avctx->coded_frame->key_frame;
             }
 
             avpkt->size     = ret;
