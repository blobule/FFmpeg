/*
 * Copyright (C) 2010 David Conrad
 * Copyright (C) 2010 Ronald S. Bultje
 * Copyright (C) 2014 Peter Ross
 *
 * This file is part of FFmpeg.
 *
 * FFmpeg is free software; you can redistribute it and/or
 * modify it under the terms of the GNU Lesser General Public
 * License as published by the Free Software Foundation; either
 * version 2.1 of the License, or (at your option) any later version.
 *
 * FFmpeg is distributed in the hope that it will be useful,
 * but WITHOUT ANY WARRANTY; without even the implied warranty of
 * MERCHANTABILITY or FITNESS FOR A PARTICULAR PURPOSE.  See the GNU
 * Lesser General Public License for more details.
 *
 * You should have received a copy of the GNU Lesser General Public
 * License along with FFmpeg; if not, write to the Free Software
 * Foundation, Inc., 51 Franklin Street, Fifth Floor, Boston, MA 02110-1301 USA
 */

/**
 * @file
 * VP8 compatible video decoder
 */

#include "libavutil/common.h"
#include "libavutil/intreadwrite.h"

#include "mathops.h"
#include "vp8dsp.h"

<<<<<<< HEAD
#define MK_IDCT_DC_ADD4_C(name) \
static void name ## _idct_dc_add4uv_c(uint8_t *dst, int16_t block[4][16], ptrdiff_t stride)\
{\
    name ## _idct_dc_add_c(dst + stride * 0 + 0, block[0], stride);\
    name ## _idct_dc_add_c(dst + stride * 0 + 4, block[1], stride);\
    name ## _idct_dc_add_c(dst + stride * 4 + 0, block[2], stride);\
    name ## _idct_dc_add_c(dst + stride * 4 + 4, block[3], stride);\
}\
\
static void name ## _idct_dc_add4y_c(uint8_t *dst, int16_t block[4][16], ptrdiff_t stride)\
{\
    name ## _idct_dc_add_c(dst + 0, block[0], stride);\
    name ## _idct_dc_add_c(dst + 4, block[1], stride);\
    name ## _idct_dc_add_c(dst + 8, block[2], stride);\
    name ## _idct_dc_add_c(dst + 12, block[3], stride);\
=======
#define MK_IDCT_DC_ADD4_C(name)                                               \
static void name ## _idct_dc_add4uv_c(uint8_t *dst, int16_t block[4][16],     \
                                      ptrdiff_t stride)                       \
{                                                                             \
    name ## _idct_dc_add_c(dst + stride * 0 + 0, block[0], stride);           \
    name ## _idct_dc_add_c(dst + stride * 0 + 4, block[1], stride);           \
    name ## _idct_dc_add_c(dst + stride * 4 + 0, block[2], stride);           \
    name ## _idct_dc_add_c(dst + stride * 4 + 4, block[3], stride);           \
}                                                                             \
                                                                              \
static void name ## _idct_dc_add4y_c(uint8_t *dst, int16_t block[4][16],      \
                                     ptrdiff_t stride)                        \
{                                                                             \
    name ## _idct_dc_add_c(dst +  0, block[0], stride);                       \
    name ## _idct_dc_add_c(dst +  4, block[1], stride);                       \
    name ## _idct_dc_add_c(dst +  8, block[2], stride);                       \
    name ## _idct_dc_add_c(dst + 12, block[3], stride);                       \
>>>>>>> ac4b32df
}

#if CONFIG_VP7_DECODER
static void vp7_luma_dc_wht_c(int16_t block[4][4][16], int16_t dc[16])
{
    int i, a1, b1, c1, d1;
    int16_t tmp[16];

    for (i = 0; i < 4; i++) {
        a1 = (dc[i * 4 + 0] + dc[i * 4 + 2]) * 23170;
        b1 = (dc[i * 4 + 0] - dc[i * 4 + 2]) * 23170;
        c1 = dc[i * 4 + 1] * 12540 - dc[i * 4 + 3] * 30274;
        d1 = dc[i * 4 + 1] * 30274 + dc[i * 4 + 3] * 12540;
        tmp[i * 4 + 0] = (a1 + d1) >> 14;
        tmp[i * 4 + 3] = (a1 - d1) >> 14;
        tmp[i * 4 + 1] = (b1 + c1) >> 14;
        tmp[i * 4 + 2] = (b1 - c1) >> 14;
    }

    for (i = 0; i < 4; i++) {
        a1 = (tmp[i + 0] + tmp[i + 8]) * 23170;
        b1 = (tmp[i + 0] - tmp[i + 8]) * 23170;
        c1 = tmp[i + 4] * 12540 - tmp[i + 12] * 30274;
        d1 = tmp[i + 4] * 30274 + tmp[i + 12] * 12540;
<<<<<<< HEAD
        AV_ZERO64(dc + i * 4);
=======
        dc[i * 4 + 0] = 0;
        dc[i * 4 + 1] = 0;
        dc[i * 4 + 2] = 0;
        dc[i * 4 + 3] = 0;
>>>>>>> ac4b32df
        block[0][i][0] = (a1 + d1 + 0x20000) >> 18;
        block[3][i][0] = (a1 - d1 + 0x20000) >> 18;
        block[1][i][0] = (b1 + c1 + 0x20000) >> 18;
        block[2][i][0] = (b1 - c1 + 0x20000) >> 18;
    }
}

static void vp7_luma_dc_wht_dc_c(int16_t block[4][4][16], int16_t dc[16])
{
    int i, val = (23170 * (23170 * dc[0] >> 14) + 0x20000) >> 18;
    dc[0] = 0;

    for (i = 0; i < 4; i++) {
        block[i][0][0] = val;
        block[i][1][0] = val;
        block[i][2][0] = val;
        block[i][3][0] = val;
    }
}

static void vp7_idct_add_c(uint8_t *dst, int16_t block[16], ptrdiff_t stride)
{
    int i, a1, b1, c1, d1;
    int16_t tmp[16];

    for (i = 0; i < 4; i++) {
        a1 = (block[i * 4 + 0] + block[i * 4 + 2]) * 23170;
        b1 = (block[i * 4 + 0] - block[i * 4 + 2]) * 23170;
        c1 = block[i * 4 + 1] * 12540 - block[i * 4 + 3] * 30274;
        d1 = block[i * 4 + 1] * 30274 + block[i * 4 + 3] * 12540;
<<<<<<< HEAD
        AV_ZERO64(block + i * 4);
=======
        block[i * 4 + 0] = 0;
        block[i * 4 + 1] = 0;
        block[i * 4 + 2] = 0;
        block[i * 4 + 3] = 0;
>>>>>>> ac4b32df
        tmp[i * 4 + 0] = (a1 + d1) >> 14;
        tmp[i * 4 + 3] = (a1 - d1) >> 14;
        tmp[i * 4 + 1] = (b1 + c1) >> 14;
        tmp[i * 4 + 2] = (b1 - c1) >> 14;
    }

    for (i = 0; i < 4; i++) {
        a1 = (tmp[i + 0] + tmp[i + 8]) * 23170;
        b1 = (tmp[i + 0] - tmp[i + 8]) * 23170;
        c1 = tmp[i + 4] * 12540 - tmp[i + 12] * 30274;
        d1 = tmp[i + 4] * 30274 + tmp[i + 12] * 12540;
<<<<<<< HEAD
        dst[0 * stride + i] = av_clip_uint8(dst[0 * stride + i] + ((a1 + d1 + 0x20000) >> 18));
        dst[3 * stride + i] = av_clip_uint8(dst[3 * stride + i] + ((a1 - d1 + 0x20000) >> 18));
        dst[1 * stride + i] = av_clip_uint8(dst[1 * stride + i] + ((b1 + c1 + 0x20000) >> 18));
        dst[2 * stride + i] = av_clip_uint8(dst[2 * stride + i] + ((b1 - c1 + 0x20000) >> 18));
=======
        dst[0 * stride + i] = av_clip_uint8(dst[0 * stride + i] +
                                            ((a1 + d1 + 0x20000) >> 18));
        dst[3 * stride + i] = av_clip_uint8(dst[3 * stride + i] +
                                            ((a1 - d1 + 0x20000) >> 18));
        dst[1 * stride + i] = av_clip_uint8(dst[1 * stride + i] +
                                            ((b1 + c1 + 0x20000) >> 18));
        dst[2 * stride + i] = av_clip_uint8(dst[2 * stride + i] +
                                            ((b1 - c1 + 0x20000) >> 18));
>>>>>>> ac4b32df
    }
}

static void vp7_idct_dc_add_c(uint8_t *dst, int16_t block[16], ptrdiff_t stride)
{
    int i, dc = (23170 * (23170 * block[0] >> 14) + 0x20000) >> 18;
    block[0] = 0;

    for (i = 0; i < 4; i++) {
        dst[0] = av_clip_uint8(dst[0] + dc);
        dst[1] = av_clip_uint8(dst[1] + dc);
        dst[2] = av_clip_uint8(dst[2] + dc);
        dst[3] = av_clip_uint8(dst[3] + dc);
<<<<<<< HEAD
        dst += stride;
=======
        dst   += stride;
>>>>>>> ac4b32df
    }
}

MK_IDCT_DC_ADD4_C(vp7)
<<<<<<< HEAD
#endif
=======
#endif /* CONFIG_VP7_DECODER */
>>>>>>> ac4b32df

// TODO: Maybe add dequant
#if CONFIG_VP8_DECODER
static void vp8_luma_dc_wht_c(int16_t block[4][4][16], int16_t dc[16])
{
    int i, t0, t1, t2, t3;

    for (i = 0; i < 4; i++) {
        t0 = dc[0 * 4 + i] + dc[3 * 4 + i];
        t1 = dc[1 * 4 + i] + dc[2 * 4 + i];
        t2 = dc[1 * 4 + i] - dc[2 * 4 + i];
        t3 = dc[0 * 4 + i] - dc[3 * 4 + i];

        dc[0 * 4 + i] = t0 + t1;
        dc[1 * 4 + i] = t3 + t2;
        dc[2 * 4 + i] = t0 - t1;
        dc[3 * 4 + i] = t3 - t2;
    }

    for (i = 0; i < 4; i++) {
        t0 = dc[i * 4 + 0] + dc[i * 4 + 3] + 3; // rounding
        t1 = dc[i * 4 + 1] + dc[i * 4 + 2];
        t2 = dc[i * 4 + 1] - dc[i * 4 + 2];
        t3 = dc[i * 4 + 0] - dc[i * 4 + 3] + 3; // rounding
        AV_ZERO64(dc + i * 4);

        block[i][0][0] = (t0 + t1) >> 3;
        block[i][1][0] = (t3 + t2) >> 3;
        block[i][2][0] = (t0 - t1) >> 3;
        block[i][3][0] = (t3 - t2) >> 3;
    }
}

static void vp8_luma_dc_wht_dc_c(int16_t block[4][4][16], int16_t dc[16])
{
    int i, val = (dc[0] + 3) >> 3;
    dc[0] = 0;

    for (i = 0; i < 4; i++) {
        block[i][0][0] = val;
        block[i][1][0] = val;
        block[i][2][0] = val;
        block[i][3][0] = val;
    }
}

#define MUL_20091(a) ((((a) * 20091) >> 16) + (a))
#define MUL_35468(a)  (((a) * 35468) >> 16)

static void vp8_idct_add_c(uint8_t *dst, int16_t block[16], ptrdiff_t stride)
{
    int i, t0, t1, t2, t3;
    int16_t tmp[16];

    for (i = 0; i < 4; i++) {
        t0 = block[0 * 4 + i] + block[2 * 4 + i];
        t1 = block[0 * 4 + i] - block[2 * 4 + i];
        t2 = MUL_35468(block[1 * 4 + i]) - MUL_20091(block[3 * 4 + i]);
        t3 = MUL_20091(block[1 * 4 + i]) + MUL_35468(block[3 * 4 + i]);
        block[0 * 4 + i] = 0;
        block[1 * 4 + i] = 0;
        block[2 * 4 + i] = 0;
        block[3 * 4 + i] = 0;

        tmp[i * 4 + 0] = t0 + t3;
        tmp[i * 4 + 1] = t1 + t2;
        tmp[i * 4 + 2] = t1 - t2;
        tmp[i * 4 + 3] = t0 - t3;
    }

    for (i = 0; i < 4; i++) {
        t0 = tmp[0 * 4 + i] + tmp[2 * 4 + i];
        t1 = tmp[0 * 4 + i] - tmp[2 * 4 + i];
        t2 = MUL_35468(tmp[1 * 4 + i]) - MUL_20091(tmp[3 * 4 + i]);
        t3 = MUL_20091(tmp[1 * 4 + i]) + MUL_35468(tmp[3 * 4 + i]);

        dst[0] = av_clip_uint8(dst[0] + ((t0 + t3 + 4) >> 3));
        dst[1] = av_clip_uint8(dst[1] + ((t1 + t2 + 4) >> 3));
        dst[2] = av_clip_uint8(dst[2] + ((t1 - t2 + 4) >> 3));
        dst[3] = av_clip_uint8(dst[3] + ((t0 - t3 + 4) >> 3));
        dst   += stride;
    }
}

static void vp8_idct_dc_add_c(uint8_t *dst, int16_t block[16], ptrdiff_t stride)
{
    int i, dc = (block[0] + 4) >> 3;
    block[0] = 0;

    for (i = 0; i < 4; i++) {
        dst[0] = av_clip_uint8(dst[0] + dc);
        dst[1] = av_clip_uint8(dst[1] + dc);
        dst[2] = av_clip_uint8(dst[2] + dc);
        dst[3] = av_clip_uint8(dst[3] + dc);
        dst   += stride;
    }
}

MK_IDCT_DC_ADD4_C(vp8)
<<<<<<< HEAD
#endif
=======
#endif /* CONFIG_VP8_DECODER */
>>>>>>> ac4b32df

// because I like only having two parameters to pass functions...
#define LOAD_PIXELS                                                           \
    int av_unused p3 = p[-4 * stride];                                        \
    int av_unused p2 = p[-3 * stride];                                        \
    int av_unused p1 = p[-2 * stride];                                        \
    int av_unused p0 = p[-1 * stride];                                        \
    int av_unused q0 = p[ 0 * stride];                                        \
    int av_unused q1 = p[ 1 * stride];                                        \
    int av_unused q2 = p[ 2 * stride];                                        \
    int av_unused q3 = p[ 3 * stride];

#define clip_int8(n) (cm[n + 0x80] - 0x80)

static av_always_inline void filter_common(uint8_t *p, ptrdiff_t stride,
<<<<<<< HEAD
                                           int is4tap, int vpn)
=======
                                           int is4tap, int is_vp7)
>>>>>>> ac4b32df
{
    LOAD_PIXELS
    int a, f1, f2;
    const uint8_t *cm = ff_crop_tab + MAX_NEG_CROP;

    a = 3 * (q0 - p0);

    if (is4tap)
        a += clip_int8(p1 - q1);

    a = clip_int8(a);

    // We deviate from the spec here with c(a+3) >> 3
    // since that's what libvpx does.
    f1 = FFMIN(a + 4, 127) >> 3;

<<<<<<< HEAD
    if (vpn == 7)
=======
    if (is_vp7)
>>>>>>> ac4b32df
        f2 = f1 - ((a & 7) == 4);
    else
        f2 = FFMIN(a + 3, 127) >> 3;

    // Despite what the spec says, we do need to clamp here to
    // be bitexact with libvpx.
    p[-1 * stride] = cm[p0 + f2];
    p[ 0 * stride] = cm[q0 - f1];

    // only used for _inner on blocks without high edge variance
    if (!is4tap) {
        a              = (f1 + 1) >> 1;
        p[-2 * stride] = cm[p1 + a];
        p[ 1 * stride] = cm[q1 - a];
    }
}

<<<<<<< HEAD
static av_always_inline int vp7_simple_limit(uint8_t *p, ptrdiff_t stride, int flim)
{
    LOAD_PIXELS
    return FFABS(p0-q0) <= flim;
}

static av_always_inline int vp8_simple_limit(uint8_t *p, ptrdiff_t stride, int flim)
=======
static av_always_inline void vp7_filter_common(uint8_t *p, ptrdiff_t stride,
                                               int is4tap)
{
    filter_common(p, stride, is4tap, IS_VP7);
}

static av_always_inline void vp8_filter_common(uint8_t *p, ptrdiff_t stride,
                                               int is4tap)
{
    filter_common(p, stride, is4tap, IS_VP8);
}

static av_always_inline int vp7_simple_limit(uint8_t *p, ptrdiff_t stride,
                                             int flim)
{
    LOAD_PIXELS
    return FFABS(p0 - q0) <= flim;
}

static av_always_inline int vp8_simple_limit(uint8_t *p, ptrdiff_t stride,
                                             int flim)
>>>>>>> ac4b32df
{
    LOAD_PIXELS
    return 2 * FFABS(p0 - q0) + (FFABS(p1 - q1) >> 1) <= flim;
}

/**
 * E - limit at the macroblock edge
 * I - limit for interior difference
 */
<<<<<<< HEAD
#define NORMAL_LIMIT(vpn) \
static av_always_inline int vp ## vpn ## _normal_limit(uint8_t *p, ptrdiff_t stride, \
                                                       int E, int I)\
{                                                      \
    LOAD_PIXELS                                        \
    return vp ## vpn ## _simple_limit(p, stride, E) && \
           FFABS(p3 - p2) <= I &&                      \
           FFABS(p2 - p1) <= I &&                      \
           FFABS(p1 - p0) <= I &&                      \
           FFABS(q3 - q2) <= I &&                      \
           FFABS(q2 - q1) <= I &&                      \
           FFABS(q1 - q0) <= I;                        \
=======
#define NORMAL_LIMIT(vpn)                                                     \
static av_always_inline int vp ## vpn ## _normal_limit(uint8_t *p,            \
                                                       ptrdiff_t stride,      \
                                                       int E, int I)          \
{                                                                             \
    LOAD_PIXELS                                                               \
    return vp ## vpn ## _simple_limit(p, stride, E) &&                        \
           FFABS(p3 - p2) <= I && FFABS(p2 - p1) <= I &&                      \
           FFABS(p1 - p0) <= I && FFABS(q3 - q2) <= I &&                      \
           FFABS(q2 - q1) <= I && FFABS(q1 - q0) <= I;                        \
>>>>>>> ac4b32df
}

NORMAL_LIMIT(7)
NORMAL_LIMIT(8)

// high edge variance
static av_always_inline int hev(uint8_t *p, ptrdiff_t stride, int thresh)
{
    LOAD_PIXELS
    return FFABS(p1 - p0) > thresh || FFABS(q1 - q0) > thresh;
}

static av_always_inline void filter_mbedge(uint8_t *p, ptrdiff_t stride)
{
    int a0, a1, a2, w;
    const uint8_t *cm = ff_crop_tab + MAX_NEG_CROP;

    LOAD_PIXELS

    w = clip_int8(p1 - q1);
    w = clip_int8(w + 3 * (q0 - p0));

    a0 = (27 * w + 63) >> 7;
    a1 = (18 * w + 63) >> 7;
    a2 =  (9 * w + 63) >> 7;

    p[-3 * stride] = cm[p2 + a2];
    p[-2 * stride] = cm[p1 + a1];
    p[-1 * stride] = cm[p0 + a0];
    p[ 0 * stride] = cm[q0 - a0];
    p[ 1 * stride] = cm[q1 - a1];
    p[ 2 * stride] = cm[q2 - a2];
}

#define LOOP_FILTER(vpn, dir, size, stridea, strideb, maybe_inline)           \
static maybe_inline                                                           \
<<<<<<< HEAD
void vp ## vpn ## _ ## dir ## _loop_filter ## size ## _c(uint8_t *dst,        \
                                               ptrdiff_t stride,              \
                                               int flim_E, int flim_I,        \
                                               int hev_thresh)                \
{                                                                             \
    int i;                                                                    \
    for (i = 0; i < size; i++)                                                \
        if (vp ## vpn ## _normal_limit(dst + i * stridea, strideb, flim_E, flim_I)) {       \
            if (hev(dst + i * stridea, strideb, hev_thresh))                  \
                filter_common(dst + i * stridea, strideb, 1, vpn);            \
=======
void vpn ## _ ## dir ## _loop_filter ## size ## _c(uint8_t *dst,              \
                                                   ptrdiff_t stride,          \
                                                   int flim_E, int flim_I,    \
                                                   int hev_thresh)            \
{                                                                             \
    int i;                                                                    \
    for (i = 0; i < size; i++)                                                \
        if (vpn ## _normal_limit(dst + i * stridea, strideb,                  \
                                 flim_E, flim_I)) {                           \
            if (hev(dst + i * stridea, strideb, hev_thresh))                  \
                vpn ## _filter_common(dst + i * stridea, strideb, 1);         \
>>>>>>> ac4b32df
            else                                                              \
                filter_mbedge(dst + i * stridea, strideb);                    \
        }                                                                     \
}                                                                             \
                                                                              \
static maybe_inline                                                           \
<<<<<<< HEAD
void vp ## vpn ## _ ## dir ## _loop_filter ## size ## _inner_c(uint8_t *dst,  \
                                                     ptrdiff_t stride,        \
                                                     int flim_E, int flim_I,  \
                                                     int hev_thresh)          \
{                                                                             \
    int i;                                                                    \
    for (i = 0; i < size; i++)                                                \
        if (vp ## vpn ## _normal_limit(dst + i * stridea, strideb, flim_E, flim_I)) {       \
            int hv = hev(dst + i * stridea, strideb, hev_thresh);             \
            if (hv)                                                           \
                filter_common(dst + i * stridea, strideb, 1, vpn);            \
            else                                                              \
                filter_common(dst + i * stridea, strideb, 0, vpn);            \
        }                                                                     \
}

#define UV_LOOP_FILTER(vpn, dir, stridea, strideb) \
LOOP_FILTER(vpn, dir, 8, stridea, strideb, av_always_inline) \
static void vp ## vpn ## _ ## dir ## _loop_filter8uv_c(uint8_t *dstU, uint8_t *dstV, \
                                                       ptrdiff_t stride, int fE, \
                                                       int fI, int hev_thresh)\
{\
  vp ## vpn ## _ ## dir ## _loop_filter8_c(dstU, stride, fE, fI, hev_thresh);\
  vp ## vpn ## _ ## dir ## _loop_filter8_c(dstV, stride, fE, fI, hev_thresh);\
}\
static void vp ## vpn ## _ ## dir ## _loop_filter8uv_inner_c(uint8_t *dstU, \
                                                             uint8_t *dstV, \
                                                             ptrdiff_t stride, int fE, \
                                                             int fI, int hev_thresh) \
{\
  vp ## vpn ## _ ## dir ## _loop_filter8_inner_c(dstU, stride, fE, fI, hev_thresh);\
  vp ## vpn ## _ ## dir ## _loop_filter8_inner_c(dstV, stride, fE, fI, hev_thresh);\
}

#define LOOP_FILTER_SIMPLE(vpn) \
static void vp ## vpn ## _v_loop_filter_simple_c(uint8_t *dst, ptrdiff_t stride, int flim)\
{\
    int i;\
\
    for (i = 0; i < 16; i++)\
        if (vp ## vpn ## _simple_limit(dst + i, stride, flim))\
            filter_common(dst + i, stride, 1, vpn);\
}\
\
static void vp ## vpn ## _h_loop_filter_simple_c(uint8_t *dst, ptrdiff_t stride, int flim)\
{\
    int i;\
\
    for (i = 0; i < 16; i++)\
        if (vp ## vpn ## _simple_limit(dst + i * stride, 1, flim))\
            filter_common(dst + i * stride, 1, 1, vpn);\
}

#if CONFIG_VP7_DECODER
LOOP_FILTER(7, v, 16, 1, stride,)
LOOP_FILTER(7, h, 16, stride, 1,)
UV_LOOP_FILTER(7, v, 1, stride)
UV_LOOP_FILTER(7, h, stride, 1)
LOOP_FILTER_SIMPLE(7)
#endif

#if CONFIG_VP8_DECODER
LOOP_FILTER(8, v, 16, 1, stride,)
LOOP_FILTER(8, h, 16, stride, 1,)
UV_LOOP_FILTER(8, v, 1, stride)
UV_LOOP_FILTER(8, h, stride, 1)
LOOP_FILTER_SIMPLE(8)
#endif
=======
void vpn ## _ ## dir ## _loop_filter ## size ## _inner_c(uint8_t *dst,        \
                                                         ptrdiff_t stride,    \
                                                         int flim_E,          \
                                                         int flim_I,          \
                                                         int hev_thresh)      \
{                                                                             \
    int i;                                                                    \
    for (i = 0; i < size; i++)                                                \
        if (vpn ## _normal_limit(dst + i * stridea, strideb,                  \
                                 flim_E, flim_I)) {                           \
            int hv = hev(dst + i * stridea, strideb, hev_thresh);             \
            if (hv)                                                           \
                vpn ## _filter_common(dst + i * stridea, strideb, 1);         \
            else                                                              \
                vpn ## _filter_common(dst + i * stridea, strideb, 0);         \
        }                                                                     \
}

#define UV_LOOP_FILTER(vpn, dir, stridea, strideb)                            \
LOOP_FILTER(vpn, dir, 8, stridea, strideb, av_always_inline)                  \
static void vpn ## _ ## dir ## _loop_filter8uv_c(uint8_t *dstU,               \
                                                 uint8_t *dstV,               \
                                                 ptrdiff_t stride, int fE,    \
                                                 int fI, int hev_thresh)      \
{                                                                             \
    vpn ## _ ## dir ## _loop_filter8_c(dstU, stride, fE, fI, hev_thresh);     \
    vpn ## _ ## dir ## _loop_filter8_c(dstV, stride, fE, fI, hev_thresh);     \
}                                                                             \
                                                                              \
static void vpn ## _ ## dir ## _loop_filter8uv_inner_c(uint8_t *dstU,         \
                                                       uint8_t *dstV,         \
                                                       ptrdiff_t stride,      \
                                                       int fE, int fI,        \
                                                       int hev_thresh)        \
{                                                                             \
    vpn ## _ ## dir ## _loop_filter8_inner_c(dstU, stride, fE, fI,            \
                                             hev_thresh);                     \
    vpn ## _ ## dir ## _loop_filter8_inner_c(dstV, stride, fE, fI,            \
                                             hev_thresh);                     \
}

#define LOOP_FILTER_SIMPLE(vpn)                                               \
static void vpn ## _v_loop_filter_simple_c(uint8_t *dst, ptrdiff_t stride,    \
                                           int flim)                          \
{                                                                             \
    int i;                                                                    \
    for (i = 0; i < 16; i++)                                                  \
        if (vpn ## _simple_limit(dst + i, stride, flim))                      \
            vpn ## _filter_common(dst + i, stride, 1);                        \
}                                                                             \
                                                                              \
static void vpn ## _h_loop_filter_simple_c(uint8_t *dst, ptrdiff_t stride,    \
                                           int flim)                          \
{                                                                             \
    int i;                                                                    \
    for (i = 0; i < 16; i++)                                                  \
        if (vpn ## _simple_limit(dst + i * stride, 1, flim))                  \
            vpn ## _filter_common(dst + i * stride, 1, 1);                    \
}

#define LOOP_FILTERS(vpn)                \
    LOOP_FILTER(vpn, v, 16, 1, stride, ) \
    LOOP_FILTER(vpn, h, 16, stride, 1, ) \
    UV_LOOP_FILTER(vpn, v, 1, stride)    \
    UV_LOOP_FILTER(vpn, h, stride, 1)    \
    LOOP_FILTER_SIMPLE(vpn)              \
>>>>>>> ac4b32df

static const uint8_t subpel_filters[7][6] = {
    { 0,  6, 123,  12,  1, 0 },
    { 2, 11, 108,  36,  8, 1 },
    { 0,  9,  93,  50,  6, 0 },
    { 3, 16,  77,  77, 16, 3 },
    { 0,  6,  50,  93,  9, 0 },
    { 1,  8,  36, 108, 11, 2 },
    { 0,  1,  12, 123,  6, 0 },
};

#define PUT_PIXELS(WIDTH)                                                     \
static void put_vp8_pixels ## WIDTH ## _c(uint8_t *dst, ptrdiff_t dststride,  \
                                          uint8_t *src, ptrdiff_t srcstride,  \
                                          int h, int x, int y)                \
{                                                                             \
    int i;                                                                    \
    for (i = 0; i < h; i++, dst += dststride, src += srcstride)               \
        memcpy(dst, src, WIDTH);                                              \
}

PUT_PIXELS(16)
PUT_PIXELS(8)
PUT_PIXELS(4)

#define FILTER_6TAP(src, F, stride)                                           \
    cm[(F[2] * src[x + 0 * stride] - F[1] * src[x - 1 * stride] +             \
        F[0] * src[x - 2 * stride] + F[3] * src[x + 1 * stride] -             \
        F[4] * src[x + 2 * stride] + F[5] * src[x + 3 * stride] + 64) >> 7]

#define FILTER_4TAP(src, F, stride)                                           \
    cm[(F[2] * src[x + 0 * stride] - F[1] * src[x - 1 * stride] +             \
        F[3] * src[x + 1 * stride] - F[4] * src[x + 2 * stride] + 64) >> 7]

#define VP8_EPEL_H(SIZE, TAPS)                                                \
static void put_vp8_epel ## SIZE ## _h ## TAPS ## _c(uint8_t *dst,            \
                                                     ptrdiff_t dststride,     \
                                                     uint8_t *src,            \
                                                     ptrdiff_t srcstride,     \
                                                     int h, int mx, int my)   \
{                                                                             \
    const uint8_t *filter = subpel_filters[mx - 1];                           \
    const uint8_t *cm     = ff_crop_tab + MAX_NEG_CROP;                       \
    int x, y;                                                                 \
    for (y = 0; y < h; y++) {                                                 \
        for (x = 0; x < SIZE; x++)                                            \
            dst[x] = FILTER_ ## TAPS ## TAP(src, filter, 1);                  \
        dst += dststride;                                                     \
        src += srcstride;                                                     \
    }                                                                         \
}

#define VP8_EPEL_V(SIZE, TAPS)                                                \
static void put_vp8_epel ## SIZE ## _v ## TAPS ## _c(uint8_t *dst,            \
                                                     ptrdiff_t dststride,     \
                                                     uint8_t *src,            \
                                                     ptrdiff_t srcstride,     \
                                                     int h, int mx, int my)   \
{                                                                             \
    const uint8_t *filter = subpel_filters[my - 1];                           \
    const uint8_t *cm     = ff_crop_tab + MAX_NEG_CROP;                       \
    int x, y;                                                                 \
    for (y = 0; y < h; y++) {                                                 \
        for (x = 0; x < SIZE; x++)                                            \
            dst[x] = FILTER_ ## TAPS ## TAP(src, filter, srcstride);          \
        dst += dststride;                                                     \
        src += srcstride;                                                     \
    }                                                                         \
}

#define VP8_EPEL_HV(SIZE, HTAPS, VTAPS)                                       \
static void                                                                   \
put_vp8_epel ## SIZE ## _h ## HTAPS ## v ## VTAPS ## _c(uint8_t *dst,         \
                                                        ptrdiff_t dststride,  \
                                                        uint8_t *src,         \
                                                        ptrdiff_t srcstride,  \
                                                        int h, int mx,        \
                                                        int my)               \
{                                                                             \
    const uint8_t *filter = subpel_filters[mx - 1];                           \
    const uint8_t *cm     = ff_crop_tab + MAX_NEG_CROP;                       \
    int x, y;                                                                 \
    uint8_t tmp_array[(2 * SIZE + VTAPS - 1) * SIZE];                         \
    uint8_t *tmp = tmp_array;                                                 \
    src -= (2 - (VTAPS == 4)) * srcstride;                                    \
                                                                              \
    for (y = 0; y < h + VTAPS - 1; y++) {                                     \
        for (x = 0; x < SIZE; x++)                                            \
            tmp[x] = FILTER_ ## HTAPS ## TAP(src, filter, 1);                 \
        tmp += SIZE;                                                          \
        src += srcstride;                                                     \
    }                                                                         \
    tmp    = tmp_array + (2 - (VTAPS == 4)) * SIZE;                           \
    filter = subpel_filters[my - 1];                                          \
                                                                              \
    for (y = 0; y < h; y++) {                                                 \
        for (x = 0; x < SIZE; x++)                                            \
            dst[x] = FILTER_ ## VTAPS ## TAP(tmp, filter, SIZE);              \
        dst += dststride;                                                     \
        tmp += SIZE;                                                          \
    }                                                                         \
}

VP8_EPEL_H(16, 4)
VP8_EPEL_H(8,  4)
VP8_EPEL_H(4,  4)
VP8_EPEL_H(16, 6)
VP8_EPEL_H(8,  6)
VP8_EPEL_H(4,  6)
VP8_EPEL_V(16, 4)
VP8_EPEL_V(8,  4)
VP8_EPEL_V(4,  4)
VP8_EPEL_V(16, 6)
VP8_EPEL_V(8,  6)
VP8_EPEL_V(4,  6)

VP8_EPEL_HV(16, 4, 4)
VP8_EPEL_HV(8,  4, 4)
VP8_EPEL_HV(4,  4, 4)
VP8_EPEL_HV(16, 4, 6)
VP8_EPEL_HV(8,  4, 6)
VP8_EPEL_HV(4,  4, 6)
VP8_EPEL_HV(16, 6, 4)
VP8_EPEL_HV(8,  6, 4)
VP8_EPEL_HV(4,  6, 4)
VP8_EPEL_HV(16, 6, 6)
VP8_EPEL_HV(8,  6, 6)
VP8_EPEL_HV(4,  6, 6)

#define VP8_BILINEAR(SIZE)                                                    \
static void put_vp8_bilinear ## SIZE ## _h_c(uint8_t *dst, ptrdiff_t dstride, \
                                             uint8_t *src, ptrdiff_t sstride, \
                                             int h, int mx, int my)           \
{                                                                             \
    int a = 8 - mx, b = mx;                                                   \
    int x, y;                                                                 \
    for (y = 0; y < h; y++) {                                                 \
        for (x = 0; x < SIZE; x++)                                            \
            dst[x] = (a * src[x] + b * src[x + 1] + 4) >> 3;                  \
        dst += dstride;                                                       \
        src += sstride;                                                       \
    }                                                                         \
}                                                                             \
                                                                              \
static void put_vp8_bilinear ## SIZE ## _v_c(uint8_t *dst, ptrdiff_t dstride, \
                                             uint8_t *src, ptrdiff_t sstride, \
                                             int h, int mx, int my)           \
{                                                                             \
    int c = 8 - my, d = my;                                                   \
    int x, y;                                                                 \
    for (y = 0; y < h; y++) {                                                 \
        for (x = 0; x < SIZE; x++)                                            \
            dst[x] = (c * src[x] + d * src[x + sstride] + 4) >> 3;            \
        dst += dstride;                                                       \
        src += sstride;                                                       \
    }                                                                         \
}                                                                             \
                                                                              \
static void put_vp8_bilinear ## SIZE ## _hv_c(uint8_t *dst,                   \
                                              ptrdiff_t dstride,              \
                                              uint8_t *src,                   \
                                              ptrdiff_t sstride,              \
                                              int h, int mx, int my)          \
{                                                                             \
    int a = 8 - mx, b = mx;                                                   \
    int c = 8 - my, d = my;                                                   \
    int x, y;                                                                 \
    uint8_t tmp_array[(2 * SIZE + 1) * SIZE];                                 \
    uint8_t *tmp = tmp_array;                                                 \
    for (y = 0; y < h + 1; y++) {                                             \
        for (x = 0; x < SIZE; x++)                                            \
            tmp[x] = (a * src[x] + b * src[x + 1] + 4) >> 3;                  \
        tmp += SIZE;                                                          \
        src += sstride;                                                       \
    }                                                                         \
    tmp = tmp_array;                                                          \
    for (y = 0; y < h; y++) {                                                 \
        for (x = 0; x < SIZE; x++)                                            \
            dst[x] = (c * tmp[x] + d * tmp[x + SIZE] + 4) >> 3;               \
        dst += dstride;                                                       \
        tmp += SIZE;                                                          \
    }                                                                         \
}

VP8_BILINEAR(16)
VP8_BILINEAR(8)
VP8_BILINEAR(4)

#define VP78_MC_FUNC(IDX, SIZE)                                               \
    dsp->put_vp8_epel_pixels_tab[IDX][0][0] = put_vp8_pixels ## SIZE ## _c;   \
    dsp->put_vp8_epel_pixels_tab[IDX][0][1] = put_vp8_epel ## SIZE ## _h4_c;  \
    dsp->put_vp8_epel_pixels_tab[IDX][0][2] = put_vp8_epel ## SIZE ## _h6_c;  \
    dsp->put_vp8_epel_pixels_tab[IDX][1][0] = put_vp8_epel ## SIZE ## _v4_c;  \
    dsp->put_vp8_epel_pixels_tab[IDX][1][1] = put_vp8_epel ## SIZE ## _h4v4_c; \
    dsp->put_vp8_epel_pixels_tab[IDX][1][2] = put_vp8_epel ## SIZE ## _h6v4_c; \
    dsp->put_vp8_epel_pixels_tab[IDX][2][0] = put_vp8_epel ## SIZE ## _v6_c;  \
    dsp->put_vp8_epel_pixels_tab[IDX][2][1] = put_vp8_epel ## SIZE ## _h4v6_c; \
    dsp->put_vp8_epel_pixels_tab[IDX][2][2] = put_vp8_epel ## SIZE ## _h6v6_c

#define VP78_BILINEAR_MC_FUNC(IDX, SIZE)                                      \
    dsp->put_vp8_bilinear_pixels_tab[IDX][0][0] = put_vp8_pixels   ## SIZE ## _c; \
    dsp->put_vp8_bilinear_pixels_tab[IDX][0][1] = put_vp8_bilinear ## SIZE ## _h_c; \
    dsp->put_vp8_bilinear_pixels_tab[IDX][0][2] = put_vp8_bilinear ## SIZE ## _h_c; \
    dsp->put_vp8_bilinear_pixels_tab[IDX][1][0] = put_vp8_bilinear ## SIZE ## _v_c; \
    dsp->put_vp8_bilinear_pixels_tab[IDX][1][1] = put_vp8_bilinear ## SIZE ## _hv_c; \
    dsp->put_vp8_bilinear_pixels_tab[IDX][1][2] = put_vp8_bilinear ## SIZE ## _hv_c; \
    dsp->put_vp8_bilinear_pixels_tab[IDX][2][0] = put_vp8_bilinear ## SIZE ## _v_c; \
    dsp->put_vp8_bilinear_pixels_tab[IDX][2][1] = put_vp8_bilinear ## SIZE ## _hv_c; \
    dsp->put_vp8_bilinear_pixels_tab[IDX][2][2] = put_vp8_bilinear ## SIZE ## _hv_c

<<<<<<< HEAD
av_cold void ff_vp8dsp_init(VP8DSPContext *dsp, int vp7)
=======
av_cold void ff_vp78dsp_init(VP8DSPContext *dsp)
{
    VP78_MC_FUNC(0, 16);
    VP78_MC_FUNC(1, 8);
    VP78_MC_FUNC(2, 4);

    VP78_BILINEAR_MC_FUNC(0, 16);
    VP78_BILINEAR_MC_FUNC(1, 8);
    VP78_BILINEAR_MC_FUNC(2, 4);

    if (ARCH_ARM)
        ff_vp78dsp_init_arm(dsp);
    if (ARCH_PPC)
        ff_vp78dsp_init_ppc(dsp);
    if (ARCH_X86)
        ff_vp78dsp_init_x86(dsp);
}

#if CONFIG_VP7_DECODER
LOOP_FILTERS(vp7)

av_cold void ff_vp7dsp_init(VP8DSPContext *dsp)
{
    dsp->vp8_luma_dc_wht    = vp7_luma_dc_wht_c;
    dsp->vp8_luma_dc_wht_dc = vp7_luma_dc_wht_dc_c;
    dsp->vp8_idct_add       = vp7_idct_add_c;
    dsp->vp8_idct_dc_add    = vp7_idct_dc_add_c;
    dsp->vp8_idct_dc_add4y  = vp7_idct_dc_add4y_c;
    dsp->vp8_idct_dc_add4uv = vp7_idct_dc_add4uv_c;

    dsp->vp8_v_loop_filter16y = vp7_v_loop_filter16_c;
    dsp->vp8_h_loop_filter16y = vp7_h_loop_filter16_c;
    dsp->vp8_v_loop_filter8uv = vp7_v_loop_filter8uv_c;
    dsp->vp8_h_loop_filter8uv = vp7_h_loop_filter8uv_c;

    dsp->vp8_v_loop_filter16y_inner = vp7_v_loop_filter16_inner_c;
    dsp->vp8_h_loop_filter16y_inner = vp7_h_loop_filter16_inner_c;
    dsp->vp8_v_loop_filter8uv_inner = vp7_v_loop_filter8uv_inner_c;
    dsp->vp8_h_loop_filter8uv_inner = vp7_h_loop_filter8uv_inner_c;

    dsp->vp8_v_loop_filter_simple = vp7_v_loop_filter_simple_c;
    dsp->vp8_h_loop_filter_simple = vp7_h_loop_filter_simple_c;
}
#endif /* CONFIG_VP7_DECODER */

#if CONFIG_VP8_DECODER
LOOP_FILTERS(vp8)

av_cold void ff_vp8dsp_init(VP8DSPContext *dsp)
>>>>>>> ac4b32df
{
#if CONFIG_VP7_DECODER && CONFIG_VP8_DECODER
#define VPX(f) vp7 ? vp7_ ## f : vp8_ ## f
#elif CONFIG_VP7_DECODER
#define VPX(f) vp7_ ## f
#else // CONFIG_VP8_DECODER
#define VPX(f) vp8_ ## f
#endif

    dsp->vp8_luma_dc_wht    = VPX(luma_dc_wht_c);
    dsp->vp8_luma_dc_wht_dc = VPX(luma_dc_wht_dc_c);
    dsp->vp8_idct_add       = VPX(idct_add_c);
    dsp->vp8_idct_dc_add    = VPX(idct_dc_add_c);
    dsp->vp8_idct_dc_add4y  = VPX(idct_dc_add4y_c);
    dsp->vp8_idct_dc_add4uv = VPX(idct_dc_add4uv_c);

    dsp->vp8_v_loop_filter16y = VPX(v_loop_filter16_c);
    dsp->vp8_h_loop_filter16y = VPX(h_loop_filter16_c);
    dsp->vp8_v_loop_filter8uv = VPX(v_loop_filter8uv_c);
    dsp->vp8_h_loop_filter8uv = VPX(h_loop_filter8uv_c);

    dsp->vp8_v_loop_filter16y_inner = VPX(v_loop_filter16_inner_c);
    dsp->vp8_h_loop_filter16y_inner = VPX(h_loop_filter16_inner_c);
    dsp->vp8_v_loop_filter8uv_inner = VPX(v_loop_filter8uv_inner_c);
    dsp->vp8_h_loop_filter8uv_inner = VPX(h_loop_filter8uv_inner_c);

    dsp->vp8_v_loop_filter_simple = VPX(v_loop_filter_simple_c);
    dsp->vp8_h_loop_filter_simple = VPX(h_loop_filter_simple_c);

    if (ARCH_ARM)
<<<<<<< HEAD
        ff_vp8dsp_init_arm(dsp, vp7);
    if (ARCH_PPC)
        ff_vp8dsp_init_ppc(dsp);
    if (ARCH_X86)
        ff_vp8dsp_init_x86(dsp, vp7);
}
=======
        ff_vp8dsp_init_arm(dsp);
    if (ARCH_X86)
        ff_vp8dsp_init_x86(dsp);
}
#endif /* CONFIG_VP8_DECODER */
>>>>>>> ac4b32df
<|MERGE_RESOLUTION|>--- conflicted
+++ resolved
@@ -31,23 +31,6 @@
 #include "mathops.h"
 #include "vp8dsp.h"
 
-<<<<<<< HEAD
-#define MK_IDCT_DC_ADD4_C(name) \
-static void name ## _idct_dc_add4uv_c(uint8_t *dst, int16_t block[4][16], ptrdiff_t stride)\
-{\
-    name ## _idct_dc_add_c(dst + stride * 0 + 0, block[0], stride);\
-    name ## _idct_dc_add_c(dst + stride * 0 + 4, block[1], stride);\
-    name ## _idct_dc_add_c(dst + stride * 4 + 0, block[2], stride);\
-    name ## _idct_dc_add_c(dst + stride * 4 + 4, block[3], stride);\
-}\
-\
-static void name ## _idct_dc_add4y_c(uint8_t *dst, int16_t block[4][16], ptrdiff_t stride)\
-{\
-    name ## _idct_dc_add_c(dst + 0, block[0], stride);\
-    name ## _idct_dc_add_c(dst + 4, block[1], stride);\
-    name ## _idct_dc_add_c(dst + 8, block[2], stride);\
-    name ## _idct_dc_add_c(dst + 12, block[3], stride);\
-=======
 #define MK_IDCT_DC_ADD4_C(name)                                               \
 static void name ## _idct_dc_add4uv_c(uint8_t *dst, int16_t block[4][16],     \
                                       ptrdiff_t stride)                       \
@@ -65,7 +48,6 @@
     name ## _idct_dc_add_c(dst +  4, block[1], stride);                       \
     name ## _idct_dc_add_c(dst +  8, block[2], stride);                       \
     name ## _idct_dc_add_c(dst + 12, block[3], stride);                       \
->>>>>>> ac4b32df
 }
 
 #if CONFIG_VP7_DECODER
@@ -90,14 +72,7 @@
         b1 = (tmp[i + 0] - tmp[i + 8]) * 23170;
         c1 = tmp[i + 4] * 12540 - tmp[i + 12] * 30274;
         d1 = tmp[i + 4] * 30274 + tmp[i + 12] * 12540;
-<<<<<<< HEAD
         AV_ZERO64(dc + i * 4);
-=======
-        dc[i * 4 + 0] = 0;
-        dc[i * 4 + 1] = 0;
-        dc[i * 4 + 2] = 0;
-        dc[i * 4 + 3] = 0;
->>>>>>> ac4b32df
         block[0][i][0] = (a1 + d1 + 0x20000) >> 18;
         block[3][i][0] = (a1 - d1 + 0x20000) >> 18;
         block[1][i][0] = (b1 + c1 + 0x20000) >> 18;
@@ -128,14 +103,7 @@
         b1 = (block[i * 4 + 0] - block[i * 4 + 2]) * 23170;
         c1 = block[i * 4 + 1] * 12540 - block[i * 4 + 3] * 30274;
         d1 = block[i * 4 + 1] * 30274 + block[i * 4 + 3] * 12540;
-<<<<<<< HEAD
         AV_ZERO64(block + i * 4);
-=======
-        block[i * 4 + 0] = 0;
-        block[i * 4 + 1] = 0;
-        block[i * 4 + 2] = 0;
-        block[i * 4 + 3] = 0;
->>>>>>> ac4b32df
         tmp[i * 4 + 0] = (a1 + d1) >> 14;
         tmp[i * 4 + 3] = (a1 - d1) >> 14;
         tmp[i * 4 + 1] = (b1 + c1) >> 14;
@@ -147,12 +115,6 @@
         b1 = (tmp[i + 0] - tmp[i + 8]) * 23170;
         c1 = tmp[i + 4] * 12540 - tmp[i + 12] * 30274;
         d1 = tmp[i + 4] * 30274 + tmp[i + 12] * 12540;
-<<<<<<< HEAD
-        dst[0 * stride + i] = av_clip_uint8(dst[0 * stride + i] + ((a1 + d1 + 0x20000) >> 18));
-        dst[3 * stride + i] = av_clip_uint8(dst[3 * stride + i] + ((a1 - d1 + 0x20000) >> 18));
-        dst[1 * stride + i] = av_clip_uint8(dst[1 * stride + i] + ((b1 + c1 + 0x20000) >> 18));
-        dst[2 * stride + i] = av_clip_uint8(dst[2 * stride + i] + ((b1 - c1 + 0x20000) >> 18));
-=======
         dst[0 * stride + i] = av_clip_uint8(dst[0 * stride + i] +
                                             ((a1 + d1 + 0x20000) >> 18));
         dst[3 * stride + i] = av_clip_uint8(dst[3 * stride + i] +
@@ -161,7 +123,6 @@
                                             ((b1 + c1 + 0x20000) >> 18));
         dst[2 * stride + i] = av_clip_uint8(dst[2 * stride + i] +
                                             ((b1 - c1 + 0x20000) >> 18));
->>>>>>> ac4b32df
     }
 }
 
@@ -175,20 +136,12 @@
         dst[1] = av_clip_uint8(dst[1] + dc);
         dst[2] = av_clip_uint8(dst[2] + dc);
         dst[3] = av_clip_uint8(dst[3] + dc);
-<<<<<<< HEAD
-        dst += stride;
-=======
         dst   += stride;
->>>>>>> ac4b32df
     }
 }
 
 MK_IDCT_DC_ADD4_C(vp7)
-<<<<<<< HEAD
-#endif
-=======
 #endif /* CONFIG_VP7_DECODER */
->>>>>>> ac4b32df
 
 // TODO: Maybe add dequant
 #if CONFIG_VP8_DECODER
@@ -288,11 +241,7 @@
 }
 
 MK_IDCT_DC_ADD4_C(vp8)
-<<<<<<< HEAD
-#endif
-=======
 #endif /* CONFIG_VP8_DECODER */
->>>>>>> ac4b32df
 
 // because I like only having two parameters to pass functions...
 #define LOAD_PIXELS                                                           \
@@ -308,11 +257,7 @@
 #define clip_int8(n) (cm[n + 0x80] - 0x80)
 
 static av_always_inline void filter_common(uint8_t *p, ptrdiff_t stride,
-<<<<<<< HEAD
-                                           int is4tap, int vpn)
-=======
                                            int is4tap, int is_vp7)
->>>>>>> ac4b32df
 {
     LOAD_PIXELS
     int a, f1, f2;
@@ -329,11 +274,7 @@
     // since that's what libvpx does.
     f1 = FFMIN(a + 4, 127) >> 3;
 
-<<<<<<< HEAD
-    if (vpn == 7)
-=======
     if (is_vp7)
->>>>>>> ac4b32df
         f2 = f1 - ((a & 7) == 4);
     else
         f2 = FFMIN(a + 3, 127) >> 3;
@@ -351,15 +292,6 @@
     }
 }
 
-<<<<<<< HEAD
-static av_always_inline int vp7_simple_limit(uint8_t *p, ptrdiff_t stride, int flim)
-{
-    LOAD_PIXELS
-    return FFABS(p0-q0) <= flim;
-}
-
-static av_always_inline int vp8_simple_limit(uint8_t *p, ptrdiff_t stride, int flim)
-=======
 static av_always_inline void vp7_filter_common(uint8_t *p, ptrdiff_t stride,
                                                int is4tap)
 {
@@ -381,7 +313,6 @@
 
 static av_always_inline int vp8_simple_limit(uint8_t *p, ptrdiff_t stride,
                                              int flim)
->>>>>>> ac4b32df
 {
     LOAD_PIXELS
     return 2 * FFABS(p0 - q0) + (FFABS(p1 - q1) >> 1) <= flim;
@@ -391,20 +322,6 @@
  * E - limit at the macroblock edge
  * I - limit for interior difference
  */
-<<<<<<< HEAD
-#define NORMAL_LIMIT(vpn) \
-static av_always_inline int vp ## vpn ## _normal_limit(uint8_t *p, ptrdiff_t stride, \
-                                                       int E, int I)\
-{                                                      \
-    LOAD_PIXELS                                        \
-    return vp ## vpn ## _simple_limit(p, stride, E) && \
-           FFABS(p3 - p2) <= I &&                      \
-           FFABS(p2 - p1) <= I &&                      \
-           FFABS(p1 - p0) <= I &&                      \
-           FFABS(q3 - q2) <= I &&                      \
-           FFABS(q2 - q1) <= I &&                      \
-           FFABS(q1 - q0) <= I;                        \
-=======
 #define NORMAL_LIMIT(vpn)                                                     \
 static av_always_inline int vp ## vpn ## _normal_limit(uint8_t *p,            \
                                                        ptrdiff_t stride,      \
@@ -415,7 +332,6 @@
            FFABS(p3 - p2) <= I && FFABS(p2 - p1) <= I &&                      \
            FFABS(p1 - p0) <= I && FFABS(q3 - q2) <= I &&                      \
            FFABS(q2 - q1) <= I && FFABS(q1 - q0) <= I;                        \
->>>>>>> ac4b32df
 }
 
 NORMAL_LIMIT(7)
@@ -452,18 +368,6 @@
 
 #define LOOP_FILTER(vpn, dir, size, stridea, strideb, maybe_inline)           \
 static maybe_inline                                                           \
-<<<<<<< HEAD
-void vp ## vpn ## _ ## dir ## _loop_filter ## size ## _c(uint8_t *dst,        \
-                                               ptrdiff_t stride,              \
-                                               int flim_E, int flim_I,        \
-                                               int hev_thresh)                \
-{                                                                             \
-    int i;                                                                    \
-    for (i = 0; i < size; i++)                                                \
-        if (vp ## vpn ## _normal_limit(dst + i * stridea, strideb, flim_E, flim_I)) {       \
-            if (hev(dst + i * stridea, strideb, hev_thresh))                  \
-                filter_common(dst + i * stridea, strideb, 1, vpn);            \
-=======
 void vpn ## _ ## dir ## _loop_filter ## size ## _c(uint8_t *dst,              \
                                                    ptrdiff_t stride,          \
                                                    int flim_E, int flim_I,    \
@@ -475,83 +379,12 @@
                                  flim_E, flim_I)) {                           \
             if (hev(dst + i * stridea, strideb, hev_thresh))                  \
                 vpn ## _filter_common(dst + i * stridea, strideb, 1);         \
->>>>>>> ac4b32df
             else                                                              \
                 filter_mbedge(dst + i * stridea, strideb);                    \
         }                                                                     \
 }                                                                             \
                                                                               \
 static maybe_inline                                                           \
-<<<<<<< HEAD
-void vp ## vpn ## _ ## dir ## _loop_filter ## size ## _inner_c(uint8_t *dst,  \
-                                                     ptrdiff_t stride,        \
-                                                     int flim_E, int flim_I,  \
-                                                     int hev_thresh)          \
-{                                                                             \
-    int i;                                                                    \
-    for (i = 0; i < size; i++)                                                \
-        if (vp ## vpn ## _normal_limit(dst + i * stridea, strideb, flim_E, flim_I)) {       \
-            int hv = hev(dst + i * stridea, strideb, hev_thresh);             \
-            if (hv)                                                           \
-                filter_common(dst + i * stridea, strideb, 1, vpn);            \
-            else                                                              \
-                filter_common(dst + i * stridea, strideb, 0, vpn);            \
-        }                                                                     \
-}
-
-#define UV_LOOP_FILTER(vpn, dir, stridea, strideb) \
-LOOP_FILTER(vpn, dir, 8, stridea, strideb, av_always_inline) \
-static void vp ## vpn ## _ ## dir ## _loop_filter8uv_c(uint8_t *dstU, uint8_t *dstV, \
-                                                       ptrdiff_t stride, int fE, \
-                                                       int fI, int hev_thresh)\
-{\
-  vp ## vpn ## _ ## dir ## _loop_filter8_c(dstU, stride, fE, fI, hev_thresh);\
-  vp ## vpn ## _ ## dir ## _loop_filter8_c(dstV, stride, fE, fI, hev_thresh);\
-}\
-static void vp ## vpn ## _ ## dir ## _loop_filter8uv_inner_c(uint8_t *dstU, \
-                                                             uint8_t *dstV, \
-                                                             ptrdiff_t stride, int fE, \
-                                                             int fI, int hev_thresh) \
-{\
-  vp ## vpn ## _ ## dir ## _loop_filter8_inner_c(dstU, stride, fE, fI, hev_thresh);\
-  vp ## vpn ## _ ## dir ## _loop_filter8_inner_c(dstV, stride, fE, fI, hev_thresh);\
-}
-
-#define LOOP_FILTER_SIMPLE(vpn) \
-static void vp ## vpn ## _v_loop_filter_simple_c(uint8_t *dst, ptrdiff_t stride, int flim)\
-{\
-    int i;\
-\
-    for (i = 0; i < 16; i++)\
-        if (vp ## vpn ## _simple_limit(dst + i, stride, flim))\
-            filter_common(dst + i, stride, 1, vpn);\
-}\
-\
-static void vp ## vpn ## _h_loop_filter_simple_c(uint8_t *dst, ptrdiff_t stride, int flim)\
-{\
-    int i;\
-\
-    for (i = 0; i < 16; i++)\
-        if (vp ## vpn ## _simple_limit(dst + i * stride, 1, flim))\
-            filter_common(dst + i * stride, 1, 1, vpn);\
-}
-
-#if CONFIG_VP7_DECODER
-LOOP_FILTER(7, v, 16, 1, stride,)
-LOOP_FILTER(7, h, 16, stride, 1,)
-UV_LOOP_FILTER(7, v, 1, stride)
-UV_LOOP_FILTER(7, h, stride, 1)
-LOOP_FILTER_SIMPLE(7)
-#endif
-
-#if CONFIG_VP8_DECODER
-LOOP_FILTER(8, v, 16, 1, stride,)
-LOOP_FILTER(8, h, 16, stride, 1,)
-UV_LOOP_FILTER(8, v, 1, stride)
-UV_LOOP_FILTER(8, h, stride, 1)
-LOOP_FILTER_SIMPLE(8)
-#endif
-=======
 void vpn ## _ ## dir ## _loop_filter ## size ## _inner_c(uint8_t *dst,        \
                                                          ptrdiff_t stride,    \
                                                          int flim_E,          \
@@ -618,7 +451,6 @@
     UV_LOOP_FILTER(vpn, v, 1, stride)    \
     UV_LOOP_FILTER(vpn, h, stride, 1)    \
     LOOP_FILTER_SIMPLE(vpn)              \
->>>>>>> ac4b32df
 
 static const uint8_t subpel_filters[7][6] = {
     { 0,  6, 123,  12,  1, 0 },
@@ -829,9 +661,6 @@
     dsp->put_vp8_bilinear_pixels_tab[IDX][2][1] = put_vp8_bilinear ## SIZE ## _hv_c; \
     dsp->put_vp8_bilinear_pixels_tab[IDX][2][2] = put_vp8_bilinear ## SIZE ## _hv_c
 
-<<<<<<< HEAD
-av_cold void ff_vp8dsp_init(VP8DSPContext *dsp, int vp7)
-=======
 av_cold void ff_vp78dsp_init(VP8DSPContext *dsp)
 {
     VP78_MC_FUNC(0, 16);
@@ -881,48 +710,30 @@
 LOOP_FILTERS(vp8)
 
 av_cold void ff_vp8dsp_init(VP8DSPContext *dsp)
->>>>>>> ac4b32df
-{
-#if CONFIG_VP7_DECODER && CONFIG_VP8_DECODER
-#define VPX(f) vp7 ? vp7_ ## f : vp8_ ## f
-#elif CONFIG_VP7_DECODER
-#define VPX(f) vp7_ ## f
-#else // CONFIG_VP8_DECODER
-#define VPX(f) vp8_ ## f
-#endif
-
-    dsp->vp8_luma_dc_wht    = VPX(luma_dc_wht_c);
-    dsp->vp8_luma_dc_wht_dc = VPX(luma_dc_wht_dc_c);
-    dsp->vp8_idct_add       = VPX(idct_add_c);
-    dsp->vp8_idct_dc_add    = VPX(idct_dc_add_c);
-    dsp->vp8_idct_dc_add4y  = VPX(idct_dc_add4y_c);
-    dsp->vp8_idct_dc_add4uv = VPX(idct_dc_add4uv_c);
-
-    dsp->vp8_v_loop_filter16y = VPX(v_loop_filter16_c);
-    dsp->vp8_h_loop_filter16y = VPX(h_loop_filter16_c);
-    dsp->vp8_v_loop_filter8uv = VPX(v_loop_filter8uv_c);
-    dsp->vp8_h_loop_filter8uv = VPX(h_loop_filter8uv_c);
-
-    dsp->vp8_v_loop_filter16y_inner = VPX(v_loop_filter16_inner_c);
-    dsp->vp8_h_loop_filter16y_inner = VPX(h_loop_filter16_inner_c);
-    dsp->vp8_v_loop_filter8uv_inner = VPX(v_loop_filter8uv_inner_c);
-    dsp->vp8_h_loop_filter8uv_inner = VPX(h_loop_filter8uv_inner_c);
-
-    dsp->vp8_v_loop_filter_simple = VPX(v_loop_filter_simple_c);
-    dsp->vp8_h_loop_filter_simple = VPX(h_loop_filter_simple_c);
+{
+    dsp->vp8_luma_dc_wht    = vp8_luma_dc_wht_c;
+    dsp->vp8_luma_dc_wht_dc = vp8_luma_dc_wht_dc_c;
+    dsp->vp8_idct_add       = vp8_idct_add_c;
+    dsp->vp8_idct_dc_add    = vp8_idct_dc_add_c;
+    dsp->vp8_idct_dc_add4y  = vp8_idct_dc_add4y_c;
+    dsp->vp8_idct_dc_add4uv = vp8_idct_dc_add4uv_c;
+
+    dsp->vp8_v_loop_filter16y = vp8_v_loop_filter16_c;
+    dsp->vp8_h_loop_filter16y = vp8_h_loop_filter16_c;
+    dsp->vp8_v_loop_filter8uv = vp8_v_loop_filter8uv_c;
+    dsp->vp8_h_loop_filter8uv = vp8_h_loop_filter8uv_c;
+
+    dsp->vp8_v_loop_filter16y_inner = vp8_v_loop_filter16_inner_c;
+    dsp->vp8_h_loop_filter16y_inner = vp8_h_loop_filter16_inner_c;
+    dsp->vp8_v_loop_filter8uv_inner = vp8_v_loop_filter8uv_inner_c;
+    dsp->vp8_h_loop_filter8uv_inner = vp8_h_loop_filter8uv_inner_c;
+
+    dsp->vp8_v_loop_filter_simple = vp8_v_loop_filter_simple_c;
+    dsp->vp8_h_loop_filter_simple = vp8_h_loop_filter_simple_c;
 
     if (ARCH_ARM)
-<<<<<<< HEAD
-        ff_vp8dsp_init_arm(dsp, vp7);
-    if (ARCH_PPC)
-        ff_vp8dsp_init_ppc(dsp);
-    if (ARCH_X86)
-        ff_vp8dsp_init_x86(dsp, vp7);
-}
-=======
         ff_vp8dsp_init_arm(dsp);
     if (ARCH_X86)
         ff_vp8dsp_init_x86(dsp);
 }
-#endif /* CONFIG_VP8_DECODER */
->>>>>>> ac4b32df
+#endif /* CONFIG_VP8_DECODER */