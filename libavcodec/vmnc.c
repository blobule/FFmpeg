/*
 * VMware Screen Codec (VMnc) decoder
 * Copyright (c) 2006 Konstantin Shishkov
 *
 * This file is part of FFmpeg.
 *
 * FFmpeg is free software; you can redistribute it and/or
 * modify it under the terms of the GNU Lesser General Public
 * License as published by the Free Software Foundation; either
 * version 2.1 of the License, or (at your option) any later version.
 *
 * FFmpeg is distributed in the hope that it will be useful,
 * but WITHOUT ANY WARRANTY; without even the implied warranty of
 * MERCHANTABILITY or FITNESS FOR A PARTICULAR PURPOSE.  See the GNU
 * Lesser General Public License for more details.
 *
 * You should have received a copy of the GNU Lesser General Public
 * License along with FFmpeg; if not, write to the Free Software
 * Foundation, Inc., 51 Franklin Street, Fifth Floor, Boston, MA 02110-1301 USA
 */

/**
 * @file
 * VMware Screen Codec (VMnc) decoder
 * As Alex Beregszaszi discovered, this is effectively RFB data dump
 */

#include <stdio.h>
#include <stdlib.h>

#include "libavutil/common.h"
#include "libavutil/intreadwrite.h"
#include "avcodec.h"
#include "internal.h"
#include "bytestream.h"

enum EncTypes {
    MAGIC_WMVd = 0x574D5664,
    MAGIC_WMVe,
    MAGIC_WMVf,
    MAGIC_WMVg,
    MAGIC_WMVh,
    MAGIC_WMVi,
    MAGIC_WMVj
};

enum HexTile_Flags {
    HT_RAW =  1, // tile is raw
    HT_BKG =  2, // background color is present
    HT_FG  =  4, // foreground color is present
    HT_SUB =  8, // subrects are present
    HT_CLR = 16  // each subrect has own color
};

/*
 * Decoder context
 */
typedef struct VmncContext {
    AVCodecContext *avctx;
    AVFrame *frame;

    int bpp;
    int bpp2;
    int bigendian;
    uint8_t pal[768];
    int width, height;
    GetByteContext gb;

    /* cursor data */
    int cur_w, cur_h;
    int cur_x, cur_y;
    int cur_hx, cur_hy;
    uint8_t *curbits, *curmask;
    uint8_t *screendta;
} VmncContext;

/* read pixel value from stream */
static av_always_inline int vmnc_get_pixel(GetByteContext *gb, int bpp, int be)
{
    switch (bpp * 2 + be) {
    case 2:
    case 3:
        return bytestream2_get_byte(gb);
    case 4:
        return bytestream2_get_le16(gb);
    case 5:
        return bytestream2_get_be16(gb);
    case 8:
        return bytestream2_get_le32(gb);
    case 9:
        return bytestream2_get_be32(gb);
    default: return 0;
    }
}

static void load_cursor(VmncContext *c)
{
    int i, j, p;
    const int bpp   = c->bpp2;
    uint8_t *dst8   =             c->curbits;
    uint16_t *dst16 = (uint16_t *)c->curbits;
    uint32_t *dst32 = (uint32_t *)c->curbits;

    for (j = 0; j < c->cur_h; j++) {
        for (i = 0; i < c->cur_w; i++) {
            p = vmnc_get_pixel(&c->gb, bpp, c->bigendian);
            if (bpp == 1)
                *dst8++ = p;
            if (bpp == 2)
                *dst16++ = p;
            if (bpp == 4)
                *dst32++ = p;
        }
    }
    dst8  =            c->curmask;
    dst16 = (uint16_t*)c->curmask;
    dst32 = (uint32_t*)c->curmask;
    for (j = 0; j < c->cur_h; j++) {
        for (i = 0; i < c->cur_w; i++) {
            p = vmnc_get_pixel(&c->gb, bpp, c->bigendian);
            if (bpp == 1)
                *dst8++ = p;
            if (bpp == 2)
                *dst16++ = p;
            if (bpp == 4)
                *dst32++ = p;
        }
    }
}

static void put_cursor(uint8_t *dst, int stride, VmncContext *c, int dx, int dy)
{
    int i, j;
    int w, h, x, y;
    w = c->cur_w;
    if (c->width < c->cur_x + c->cur_w)
        w = c->width - c->cur_x;
    h = c->cur_h;
    if (c->height < c->cur_y + c->cur_h)
        h = c->height - c->cur_y;
    x = c->cur_x;
    y = c->cur_y;
    if (x < 0) {
        w += x;
        x  = 0;
    }
    if (y < 0) {
        h += y;
        y  = 0;
    }

    if ((w < 1) || (h < 1))
        return;
    dst += x * c->bpp2 + y * stride;

    if (c->bpp2 == 1) {
        uint8_t *cd = c->curbits, *msk = c->curmask;
        for (j = 0; j < h; j++) {
            for (i = 0; i < w; i++)
                dst[i] = (dst[i] & cd[i]) ^ msk[i];
            msk += c->cur_w;
            cd  += c->cur_w;
            dst += stride;
        }
    } else if (c->bpp2 == 2) {
        uint16_t *cd = (uint16_t*)c->curbits, *msk = (uint16_t*)c->curmask;
        uint16_t *dst2;
        for (j = 0; j < h; j++) {
            dst2 = (uint16_t*)dst;
            for (i = 0; i < w; i++)
                dst2[i] = (dst2[i] & cd[i]) ^ msk[i];
            msk += c->cur_w;
            cd  += c->cur_w;
            dst += stride;
        }
    } else if (c->bpp2 == 4) {
        uint32_t *cd = (uint32_t*)c->curbits, *msk = (uint32_t*)c->curmask;
        uint32_t *dst2;
        for (j = 0; j < h; j++) {
            dst2 = (uint32_t*)dst;
            for (i = 0; i < w; i++)
                dst2[i] = (dst2[i] & cd[i]) ^ msk[i];
            msk += c->cur_w;
            cd  += c->cur_w;
            dst += stride;
        }
    }
}

/* fill rectangle with given color */
static av_always_inline void paint_rect(uint8_t *dst, int dx, int dy,
                                        int w, int h, int color,
                                        int bpp, int stride)
{
    int i, j;
    dst += dx * bpp + dy * stride;
    if (bpp == 1) {
        for (j = 0; j < h; j++) {
            memset(dst, color, w);
            dst += stride;
        }
    } else if (bpp == 2) {
        uint16_t *dst2;
        for (j = 0; j < h; j++) {
            dst2 = (uint16_t*)dst;
            for (i = 0; i < w; i++)
                *dst2++ = color;
            dst += stride;
        }
    } else if (bpp == 4) {
        uint32_t *dst2;
        for (j = 0; j < h; j++) {
            dst2 = (uint32_t*)dst;
            for (i = 0; i < w; i++)
                dst2[i] = color;
            dst += stride;
        }
    }
}

static av_always_inline void paint_raw(uint8_t *dst, int w, int h,
                                       GetByteContext *gb, int bpp,
                                       int be, int stride)
{
    int i, j, p;
    for (j = 0; j < h; j++) {
        for (i = 0; i < w; i++) {
            p = vmnc_get_pixel(gb, bpp, be);
            switch (bpp) {
            case 1:
                dst[i] = p;
                break;
            case 2:
                ((uint16_t*)dst)[i] = p;
                break;
            case 4:
                ((uint32_t*)dst)[i] = p;
                break;
            }
        }
        dst += stride;
    }
}

static int decode_hextile(VmncContext *c, uint8_t* dst, GetByteContext *gb,
                          int w, int h, int stride)
{
    int i, j, k;
    int bg = 0, fg = 0, rects, color, flags, xy, wh;
    const int bpp = c->bpp2;
    uint8_t *dst2;
    int bw = 16, bh = 16;

    for (j = 0; j < h; j += 16) {
        dst2 = dst;
        bw   = 16;
        if (j + 16 > h)
            bh = h - j;
        for (i = 0; i < w; i += 16, dst2 += 16 * bpp) {
            if (bytestream2_get_bytes_left(gb) <= 0) {
                av_log(c->avctx, AV_LOG_ERROR, "Premature end of data!\n");
                return -1;
            }
            if (i + 16 > w)
                bw = w - i;
            flags = bytestream2_get_byte(gb);
            if (flags & HT_RAW) {
                if (bytestream2_get_bytes_left(gb) < bw * bh * bpp) {
                    av_log(c->avctx, AV_LOG_ERROR, "Premature end of data!\n");
                    return -1;
                }
                paint_raw(dst2, bw, bh, gb, bpp, c->bigendian, stride);
            } else {
                if (flags & HT_BKG)
                    bg = vmnc_get_pixel(gb, bpp, c->bigendian);
                if (flags & HT_FG)
                    fg = vmnc_get_pixel(gb, bpp, c->bigendian);
                rects = 0;
                if (flags & HT_SUB)
                    rects = bytestream2_get_byte(gb);
                color = !!(flags & HT_CLR);

                paint_rect(dst2, 0, 0, bw, bh, bg, bpp, stride);

                if (bytestream2_get_bytes_left(gb) < rects * (color * bpp + 2)) {
                    av_log(c->avctx, AV_LOG_ERROR, "Premature end of data!\n");
                    return -1;
                }
                for (k = 0; k < rects; k++) {
                    if (color)
                        fg = vmnc_get_pixel(gb, bpp, c->bigendian);
                    xy = bytestream2_get_byte(gb);
                    wh = bytestream2_get_byte(gb);
                    paint_rect(dst2, xy >> 4, xy & 0xF,
                               (wh>>4)+1, (wh & 0xF)+1, fg, bpp, stride);
                }
            }
        }
        dst += stride * 16;
    }
    return 0;
}

static void reset_buffers(VmncContext *c)
{
    av_freep(&c->curbits);
    av_freep(&c->curmask);
    av_freep(&c->screendta);
    c->cur_w = c->cur_h = 0;
}

static int decode_frame(AVCodecContext *avctx, void *data, int *got_frame,
                        AVPacket *avpkt)
{
    const uint8_t *buf = avpkt->data;
    int buf_size       = avpkt->size;
    VmncContext * const c = avctx->priv_data;
    GetByteContext *gb = &c->gb;
    uint8_t *outptr;
    int dx, dy, w, h, depth, enc, chunks, res, size_left, ret;
    AVFrame *frame = c->frame;

    if ((ret = ff_reget_buffer(avctx, frame)) < 0)
        return ret;

    bytestream2_init(gb, buf, buf_size);

    frame->key_frame = 0;
    frame->pict_type = AV_PICTURE_TYPE_P;

    // restore screen after cursor
    if (c->screendta) {
        int i;
        w = c->cur_w;
        if (c->width < c->cur_x + w)
            w = c->width - c->cur_x;
        h = c->cur_h;
        if (c->height < c->cur_y + h)
            h = c->height - c->cur_y;
        dx = c->cur_x;
        if (dx < 0) {
            w += dx;
            dx = 0;
        }
        dy = c->cur_y;
        if (dy < 0) {
            h += dy;
            dy = 0;
        }
        if ((w > 0) && (h > 0)) {
            outptr = frame->data[0] + dx * c->bpp2 + dy * frame->linesize[0];
            for (i = 0; i < h; i++) {
                memcpy(outptr, c->screendta + i * c->cur_w * c->bpp2,
                       w * c->bpp2);
                outptr += frame->linesize[0];
            }
        }
    }
    bytestream2_skip(gb, 2);
    chunks = bytestream2_get_be16(gb);
    while (chunks--) {
        if (bytestream2_get_bytes_left(gb) < 12) {
            av_log(avctx, AV_LOG_ERROR, "Premature end of data!\n");
            return -1;
        }
        dx  = bytestream2_get_be16(gb);
        dy  = bytestream2_get_be16(gb);
        w   = bytestream2_get_be16(gb);
        h   = bytestream2_get_be16(gb);
        enc = bytestream2_get_be32(gb);
        outptr = frame->data[0] + dx * c->bpp2 + dy * frame->linesize[0];
        size_left = bytestream2_get_bytes_left(gb);
        switch (enc) {
        case MAGIC_WMVd: // cursor
            if (w*(int64_t)h*c->bpp2 > INT_MAX/2 - 2) {
                av_log(avctx, AV_LOG_ERROR, "dimensions too large\n");
                return AVERROR_INVALIDDATA;
            }
            if (size_left < 2 + w * h * c->bpp2 * 2) {
                av_log(avctx, AV_LOG_ERROR,
                       "Premature end of data! (need %i got %i)\n",
                       2 + w * h * c->bpp2 * 2, size_left);
                return -1;
            }
            bytestream2_skip(gb, 2);
            c->cur_w  = w;
            c->cur_h  = h;
            c->cur_hx = dx;
            c->cur_hy = dy;
            if ((c->cur_hx > c->cur_w) || (c->cur_hy > c->cur_h)) {
                av_log(avctx, AV_LOG_ERROR,
                       "Cursor hot spot is not in image: "
                       "%ix%i of %ix%i cursor size\n",
                       c->cur_hx, c->cur_hy, c->cur_w, c->cur_h);
                c->cur_hx = c->cur_hy = 0;
            }
<<<<<<< HEAD
            c->curbits   = av_realloc_f(c->curbits,   c->cur_w * c->cur_h, c->bpp2);
            c->curmask   = av_realloc_f(c->curmask,   c->cur_w * c->cur_h, c->bpp2);
            c->screendta = av_realloc_f(c->screendta, c->cur_w * c->cur_h, c->bpp2);
            if (!c->curbits || !c->curmask || !c->screendta)
                return AVERROR(ENOMEM);
=======
            if (c->cur_w * c->cur_h >= INT_MAX / c->bpp2) {
                reset_buffers(c);
                return AVERROR(EINVAL);
            } else {
                int screen_size = c->cur_w * c->cur_h * c->bpp2;
                if ((ret = av_reallocp(&c->curbits, screen_size)) < 0 ||
                    (ret = av_reallocp(&c->curmask, screen_size)) < 0 ||
                    (ret = av_reallocp(&c->screendta, screen_size)) < 0) {
                    reset_buffers(c);
                    return ret;
                }
            }
>>>>>>> 5e992a46
            load_cursor(c);
            break;
        case MAGIC_WMVe: // unknown
            bytestream2_skip(gb, 2);
            break;
        case MAGIC_WMVf: // update cursor position
            c->cur_x = dx - c->cur_hx;
            c->cur_y = dy - c->cur_hy;
            break;
        case MAGIC_WMVg: // unknown
            bytestream2_skip(gb, 10);
            break;
        case MAGIC_WMVh: // unknown
            bytestream2_skip(gb, 4);
            break;
        case MAGIC_WMVi: // ServerInitialization struct
            frame->key_frame = 1;
            frame->pict_type = AV_PICTURE_TYPE_I;
            depth = bytestream2_get_byte(gb);
            if (depth != c->bpp) {
                av_log(avctx, AV_LOG_INFO,
                       "Depth mismatch. Container %i bpp, "
                       "Frame data: %i bpp\n",
                       c->bpp, depth);
            }
            bytestream2_skip(gb, 1);
            c->bigendian = bytestream2_get_byte(gb);
            if (c->bigendian & (~1)) {
                av_log(avctx, AV_LOG_INFO,
                       "Invalid header: bigendian flag = %i\n", c->bigendian);
                return -1;
            }
            //skip the rest of pixel format data
            bytestream2_skip(gb, 13);
            break;
        case MAGIC_WMVj: // unknown
            bytestream2_skip(gb, 2);
            break;
        case 0x00000000: // raw rectangle data
            if ((dx + w > c->width) || (dy + h > c->height)) {
                av_log(avctx, AV_LOG_ERROR,
                       "Incorrect frame size: %ix%i+%ix%i of %ix%i\n",
                       w, h, dx, dy, c->width, c->height);
                return -1;
            }
            if (size_left < w * h * c->bpp2) {
                av_log(avctx, AV_LOG_ERROR,
                       "Premature end of data! (need %i got %i)\n",
                       w * h * c->bpp2, size_left);
                return -1;
            }
            paint_raw(outptr, w, h, gb, c->bpp2, c->bigendian,
                      frame->linesize[0]);
            break;
        case 0x00000005: // HexTile encoded rectangle
            if ((dx + w > c->width) || (dy + h > c->height)) {
                av_log(avctx, AV_LOG_ERROR,
                       "Incorrect frame size: %ix%i+%ix%i of %ix%i\n",
                       w, h, dx, dy, c->width, c->height);
                return -1;
            }
            res = decode_hextile(c, outptr, gb, w, h, frame->linesize[0]);
            if (res < 0)
                return -1;
            break;
        default:
            av_log(avctx, AV_LOG_ERROR, "Unsupported block type 0x%08X\n", enc);
            chunks = 0; // leave chunks decoding loop
        }
    }
    if (c->screendta) {
        int i;
        // save screen data before painting cursor
        w = c->cur_w;
        if (c->width < c->cur_x + w)
            w = c->width - c->cur_x;
        h = c->cur_h;
        if (c->height < c->cur_y + h)
            h = c->height - c->cur_y;
        dx = c->cur_x;
        if (dx < 0) {
            w += dx;
            dx = 0;
        }
        dy = c->cur_y;
        if (dy < 0) {
            h += dy;
            dy = 0;
        }
        if ((w > 0) && (h > 0)) {
            outptr = frame->data[0] + dx * c->bpp2 + dy * frame->linesize[0];
            for (i = 0; i < h; i++) {
                memcpy(c->screendta + i * c->cur_w * c->bpp2, outptr,
                       w * c->bpp2);
                outptr += frame->linesize[0];
            }
            outptr = frame->data[0];
            put_cursor(outptr, frame->linesize[0], c, c->cur_x, c->cur_y);
        }
    }
    *got_frame = 1;
    if ((ret = av_frame_ref(data, frame)) < 0)
        return ret;

    /* always report that the buffer was completely consumed */
    return buf_size;
}

static av_cold int decode_init(AVCodecContext *avctx)
{
    VmncContext * const c = avctx->priv_data;

    c->avctx  = avctx;
    c->width  = avctx->width;
    c->height = avctx->height;
    c->bpp    = avctx->bits_per_coded_sample;
    c->bpp2   = c->bpp / 8;

    switch (c->bpp) {
    case 8:
        avctx->pix_fmt = AV_PIX_FMT_PAL8;
        break;
    case 16:
        avctx->pix_fmt = AV_PIX_FMT_RGB555;
        break;
    case 32:
        avctx->pix_fmt = AV_PIX_FMT_RGB32;
        break;
    default:
        av_log(avctx, AV_LOG_ERROR, "Unsupported bitdepth %i\n", c->bpp);
        return AVERROR_INVALIDDATA;
    }

    c->frame = av_frame_alloc();
    if (!c->frame)
        return AVERROR(ENOMEM);

    return 0;
}

static av_cold int decode_end(AVCodecContext *avctx)
{
    VmncContext * const c = avctx->priv_data;

    av_frame_free(&c->frame);

    av_freep(&c->curbits);
    av_freep(&c->curmask);
    av_freep(&c->screendta);
    return 0;
}

AVCodec ff_vmnc_decoder = {
    .name           = "vmnc",
    .long_name      = NULL_IF_CONFIG_SMALL("VMware Screen Codec / VMware Video"),
    .type           = AVMEDIA_TYPE_VIDEO,
    .id             = AV_CODEC_ID_VMNC,
    .priv_data_size = sizeof(VmncContext),
    .init           = decode_init,
    .close          = decode_end,
    .decode         = decode_frame,
    .capabilities   = CODEC_CAP_DR1,
};<|MERGE_RESOLUTION|>--- conflicted
+++ resolved
@@ -394,13 +394,6 @@
                        c->cur_hx, c->cur_hy, c->cur_w, c->cur_h);
                 c->cur_hx = c->cur_hy = 0;
             }
-<<<<<<< HEAD
-            c->curbits   = av_realloc_f(c->curbits,   c->cur_w * c->cur_h, c->bpp2);
-            c->curmask   = av_realloc_f(c->curmask,   c->cur_w * c->cur_h, c->bpp2);
-            c->screendta = av_realloc_f(c->screendta, c->cur_w * c->cur_h, c->bpp2);
-            if (!c->curbits || !c->curmask || !c->screendta)
-                return AVERROR(ENOMEM);
-=======
             if (c->cur_w * c->cur_h >= INT_MAX / c->bpp2) {
                 reset_buffers(c);
                 return AVERROR(EINVAL);
@@ -413,7 +406,6 @@
                     return ret;
                 }
             }
->>>>>>> 5e992a46
             load_cursor(c);
             break;
         case MAGIC_WMVe: // unknown
