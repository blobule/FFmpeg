--- conflicted
+++ resolved
@@ -64,38 +64,18 @@
     if (avpkt->flags & AV_PKT_FLAG_KEY) {
         pic->key_frame = 1;
         pic->pict_type = AV_PICTURE_TYPE_I;
-<<<<<<< HEAD
-
-=======
->>>>>>> 73ad4471
     } else {
         pic->key_frame = 0;
         pic->pict_type = AV_PICTURE_TYPE_P;
     }
 
-<<<<<<< HEAD
-    }
-
-    for (i = 0; i < avctx->height; i++) {
-
-        zstream->next_out  = dst;
-        zstream->avail_out = avctx->width << 1;
-
-        zret = inflate(zstream, Z_SYNC_FLUSH);
-
-        if (zret != Z_OK && zret != Z_STREAM_END) {
-            av_log(avctx, AV_LOG_ERROR,
-                    "Inflate failed with return code: %d\n", zret);
-=======
     for (i = 0; i < avctx->height; i++) {
         zstream->next_out  = dst;
         zstream->avail_out = avctx->width << 1;
-
         zret = inflate(zstream, Z_SYNC_FLUSH);
         if (zret != Z_OK && zret != Z_STREAM_END) {
             av_log(avctx, AV_LOG_ERROR,
                    "Inflate failed with return code: %d\n", zret);
->>>>>>> 73ad4471
             return AVERROR(EINVAL);
         }
 
