--- conflicted
+++ resolved
@@ -395,15 +395,10 @@
         }
     }
 
-<<<<<<< HEAD
-    if(!srcY)
-        return;
-=======
     if (!srcY || !srcU) {
         av_log(v->s.avctx, AV_LOG_ERROR, "Referenced frame missing.\n");
         return;
     }
->>>>>>> cbc6ded5
 
     src_x   = s->mb_x * 16 + (mx   >> 2);
     src_y   = s->mb_y * 16 + (my   >> 2);
@@ -580,15 +575,10 @@
     } else
         srcY = s->next_picture.f.data[0];
 
-<<<<<<< HEAD
-    if(!srcY)
-        return;
-=======
     if (!srcY) {
         av_log(v->s.avctx, AV_LOG_ERROR, "Referenced frame missing.\n");
         return;
     }
->>>>>>> cbc6ded5
 
     if (v->field_mode) {
         if (v->cur_field_type != v->ref_field_type[dir])
@@ -879,18 +869,13 @@
         srcV = s->next_picture.f.data[2];
     }
 
-<<<<<<< HEAD
-    if(!srcU)
-        return;
-
-    srcU += uvsrc_y * s->uvlinesize + uvsrc_x;
-    srcV += uvsrc_y * s->uvlinesize + uvsrc_x;
-=======
     if (!srcU) {
         av_log(v->s.avctx, AV_LOG_ERROR, "Referenced frame missing.\n");
         return;
     }
->>>>>>> cbc6ded5
+
+    srcU += uvsrc_y * s->uvlinesize + uvsrc_x;
+    srcV += uvsrc_y * s->uvlinesize + uvsrc_x;
 
     if (v->field_mode) {
         if (chroma_ref_type) {
