/*
 * Alpha optimized DSP utils
 * Copyright (c) 2002 Falk Hueffner <falk@debian.org>
 *
 * This file is part of FFmpeg.
 *
 * FFmpeg is free software; you can redistribute it and/or
 * modify it under the terms of the GNU Lesser General Public
 * License as published by the Free Software Foundation; either
 * version 2.1 of the License, or (at your option) any later version.
 *
 * FFmpeg is distributed in the hope that it will be useful,
 * but WITHOUT ANY WARRANTY; without even the implied warranty of
 * MERCHANTABILITY or FITNESS FOR A PARTICULAR PURPOSE.  See the GNU
 * Lesser General Public License for more details.
 *
 * You should have received a copy of the GNU Lesser General Public
 * License along with FFmpeg; if not, write to the Free Software
 * Foundation, Inc., 51 Franklin Street, Fifth Floor, Boston, MA 02110-1301 USA
 */

#include "libavcodec/dsputil.h"
#include "dsputil_alpha.h"
#include "asm.h"

void (*put_pixels_clamped_axp_p)(const int16_t *block, uint8_t *pixels,
                                 int line_size);
void (*add_pixels_clamped_axp_p)(const int16_t *block, uint8_t *pixels,
                                 int line_size);

#if 0
/* These functions were the base for the optimized assembler routines,
   and remain here for documentation purposes.  */
static void put_pixels_clamped_mvi(const int16_t *block, uint8_t *pixels,
                                   ptrdiff_t line_size)
{
    int i = 8;
    uint64_t clampmask = zap(-1, 0xaa); /* 0x00ff00ff00ff00ff */

    do {
        uint64_t shorts0, shorts1;

        shorts0 = ldq(block);
        shorts0 = maxsw4(shorts0, 0);
        shorts0 = minsw4(shorts0, clampmask);
        stl(pkwb(shorts0), pixels);

        shorts1 = ldq(block + 4);
        shorts1 = maxsw4(shorts1, 0);
        shorts1 = minsw4(shorts1, clampmask);
        stl(pkwb(shorts1), pixels + 4);

        pixels += line_size;
        block += 8;
    } while (--i);
}

void add_pixels_clamped_mvi(const int16_t *block, uint8_t *pixels,
                            ptrdiff_t line_size)
{
    int h = 8;
    /* Keep this function a leaf function by generating the constants
       manually (mainly for the hack value ;-).  */
    uint64_t clampmask = zap(-1, 0xaa); /* 0x00ff00ff00ff00ff */
    uint64_t signmask  = zap(-1, 0x33);
    signmask ^= signmask >> 1;  /* 0x8000800080008000 */

    do {
        uint64_t shorts0, pix0, signs0;
        uint64_t shorts1, pix1, signs1;

        shorts0 = ldq(block);
        shorts1 = ldq(block + 4);

        pix0    = unpkbw(ldl(pixels));
        /* Signed subword add (MMX paddw).  */
        signs0  = shorts0 & signmask;
        shorts0 &= ~signmask;
        shorts0 += pix0;
        shorts0 ^= signs0;
        /* Clamp. */
        shorts0 = maxsw4(shorts0, 0);
        shorts0 = minsw4(shorts0, clampmask);

        /* Next 4.  */
        pix1    = unpkbw(ldl(pixels + 4));
        signs1  = shorts1 & signmask;
        shorts1 &= ~signmask;
        shorts1 += pix1;
        shorts1 ^= signs1;
        shorts1 = maxsw4(shorts1, 0);
        shorts1 = minsw4(shorts1, clampmask);

        stl(pkwb(shorts0), pixels);
        stl(pkwb(shorts1), pixels + 4);

        pixels += line_size;
        block += 8;
    } while (--h);
}
#endif

static void clear_blocks_axp(int16_t *blocks) {
    uint64_t *p = (uint64_t *) blocks;
    int n = sizeof(int16_t) * 6 * 64;

    do {
        p[0] = 0;
        p[1] = 0;
        p[2] = 0;
        p[3] = 0;
        p[4] = 0;
        p[5] = 0;
        p[6] = 0;
        p[7] = 0;
        p += 8;
        n -= 8 * 8;
    } while (n);
}

static inline uint64_t avg2_no_rnd(uint64_t a, uint64_t b)
{
    return (a & b) + (((a ^ b) & BYTE_VEC(0xfe)) >> 1);
}

static inline uint64_t avg2(uint64_t a, uint64_t b)
{
    return (a | b) - (((a ^ b) & BYTE_VEC(0xfe)) >> 1);
}

#if 0
/* The XY2 routines basically utilize this scheme, but reuse parts in
   each iteration.  */
static inline uint64_t avg4(uint64_t l1, uint64_t l2, uint64_t l3, uint64_t l4)
{
    uint64_t r1 = ((l1 & ~BYTE_VEC(0x03)) >> 2)
                + ((l2 & ~BYTE_VEC(0x03)) >> 2)
                + ((l3 & ~BYTE_VEC(0x03)) >> 2)
                + ((l4 & ~BYTE_VEC(0x03)) >> 2);
    uint64_t r2 = ((  (l1 & BYTE_VEC(0x03))
                    + (l2 & BYTE_VEC(0x03))
                    + (l3 & BYTE_VEC(0x03))
                    + (l4 & BYTE_VEC(0x03))
                    + BYTE_VEC(0x02)) >> 2) & BYTE_VEC(0x03);
    return r1 + r2;
}
#endif

#define OP(LOAD, STORE)                         \
    do {                                        \
        STORE(LOAD(pixels), block);             \
        pixels += line_size;                    \
        block += line_size;                     \
    } while (--h)

#define OP_X2(LOAD, STORE)                                      \
    do {                                                        \
        uint64_t pix1, pix2;                                    \
                                                                \
        pix1 = LOAD(pixels);                                    \
        pix2 = pix1 >> 8 | ((uint64_t) pixels[8] << 56);        \
        STORE(AVG2(pix1, pix2), block);                         \
        pixels += line_size;                                    \
        block += line_size;                                     \
    } while (--h)

#define OP_Y2(LOAD, STORE)                      \
    do {                                        \
        uint64_t pix = LOAD(pixels);            \
        do {                                    \
            uint64_t next_pix;                  \
                                                \
            pixels += line_size;                \
            next_pix = LOAD(pixels);            \
            STORE(AVG2(pix, next_pix), block);  \
            block += line_size;                 \
            pix = next_pix;                     \
        } while (--h);                          \
    } while (0)

#define OP_XY2(LOAD, STORE)                                                 \
    do {                                                                    \
        uint64_t pix1 = LOAD(pixels);                                       \
        uint64_t pix2 = pix1 >> 8 | ((uint64_t) pixels[8] << 56);           \
        uint64_t pix_l = (pix1 & BYTE_VEC(0x03))                            \
                       + (pix2 & BYTE_VEC(0x03));                           \
        uint64_t pix_h = ((pix1 & ~BYTE_VEC(0x03)) >> 2)                    \
                       + ((pix2 & ~BYTE_VEC(0x03)) >> 2);                   \
                                                                            \
        do {                                                                \
            uint64_t npix1, npix2;                                          \
            uint64_t npix_l, npix_h;                                        \
            uint64_t avg;                                                   \
                                                                            \
            pixels += line_size;                                            \
            npix1 = LOAD(pixels);                                           \
            npix2 = npix1 >> 8 | ((uint64_t) pixels[8] << 56);              \
            npix_l = (npix1 & BYTE_VEC(0x03))                               \
                   + (npix2 & BYTE_VEC(0x03));                              \
            npix_h = ((npix1 & ~BYTE_VEC(0x03)) >> 2)                       \
                   + ((npix2 & ~BYTE_VEC(0x03)) >> 2);                      \
            avg = (((pix_l + npix_l + AVG4_ROUNDER) >> 2) & BYTE_VEC(0x03)) \
                + pix_h + npix_h;                                           \
            STORE(avg, block);                                              \
                                                                            \
            block += line_size;                                             \
            pix_l = npix_l;                                                 \
            pix_h = npix_h;                                                 \
        } while (--h);                                                      \
    } while (0)

#define MAKE_OP(OPNAME, SUFF, OPKIND, STORE)                                \
static void OPNAME ## _pixels ## SUFF ## _axp                               \
<<<<<<< HEAD
        (uint8_t *av_restrict block, const uint8_t *av_restrict pixels,           \
         int line_size, int h)                                              \
=======
        (uint8_t *restrict block, const uint8_t *restrict pixels,           \
         ptrdiff_t line_size, int h)                                        \
>>>>>>> 25841dfe
{                                                                           \
    if ((size_t) pixels & 0x7) {                                            \
        OPKIND(uldq, STORE);                                                \
    } else {                                                                \
        OPKIND(ldq, STORE);                                                 \
    }                                                                       \
}                                                                           \
                                                                            \
static void OPNAME ## _pixels16 ## SUFF ## _axp                             \
<<<<<<< HEAD
        (uint8_t *av_restrict block, const uint8_t *av_restrict pixels,           \
         int line_size, int h)                                              \
=======
        (uint8_t *restrict block, const uint8_t *restrict pixels,           \
         ptrdiff_t line_size, int h)                                        \
>>>>>>> 25841dfe
{                                                                           \
    OPNAME ## _pixels ## SUFF ## _axp(block,     pixels,     line_size, h); \
    OPNAME ## _pixels ## SUFF ## _axp(block + 8, pixels + 8, line_size, h); \
}

#define PIXOP(OPNAME, STORE)                    \
    MAKE_OP(OPNAME, ,     OP,     STORE)        \
    MAKE_OP(OPNAME, _x2,  OP_X2,  STORE)        \
    MAKE_OP(OPNAME, _y2,  OP_Y2,  STORE)        \
    MAKE_OP(OPNAME, _xy2, OP_XY2, STORE)

/* Rounding primitives.  */
#define AVG2 avg2
#define AVG4 avg4
#define AVG4_ROUNDER BYTE_VEC(0x02)
#define STORE(l, b) stq(l, b)
PIXOP(put, STORE);

#undef STORE
#define STORE(l, b) stq(AVG2(l, ldq(b)), b);
PIXOP(avg, STORE);

/* Not rounding primitives.  */
#undef AVG2
#undef AVG4
#undef AVG4_ROUNDER
#undef STORE
#define AVG2 avg2_no_rnd
#define AVG4 avg4_no_rnd
#define AVG4_ROUNDER BYTE_VEC(0x01)
#define STORE(l, b) stq(l, b)
PIXOP(put_no_rnd, STORE);

#undef STORE
#define STORE(l, b) stq(AVG2(l, ldq(b)), b);
PIXOP(avg_no_rnd, STORE);

static void put_pixels16_axp_asm(uint8_t *block, const uint8_t *pixels,
                                 ptrdiff_t line_size, int h)
{
    put_pixels_axp_asm(block,     pixels,     line_size, h);
    put_pixels_axp_asm(block + 8, pixels + 8, line_size, h);
}

void ff_dsputil_init_alpha(DSPContext* c, AVCodecContext *avctx)
{
    const int high_bit_depth = avctx->bits_per_raw_sample > 8;

    if (!high_bit_depth) {
    c->put_pixels_tab[0][0] = put_pixels16_axp_asm;
    c->put_pixels_tab[0][1] = put_pixels16_x2_axp;
    c->put_pixels_tab[0][2] = put_pixels16_y2_axp;
    c->put_pixels_tab[0][3] = put_pixels16_xy2_axp;

    c->put_no_rnd_pixels_tab[0][0] = put_pixels16_axp_asm;
    c->put_no_rnd_pixels_tab[0][1] = put_no_rnd_pixels16_x2_axp;
    c->put_no_rnd_pixels_tab[0][2] = put_no_rnd_pixels16_y2_axp;
    c->put_no_rnd_pixels_tab[0][3] = put_no_rnd_pixels16_xy2_axp;

    c->avg_pixels_tab[0][0] = avg_pixels16_axp;
    c->avg_pixels_tab[0][1] = avg_pixels16_x2_axp;
    c->avg_pixels_tab[0][2] = avg_pixels16_y2_axp;
    c->avg_pixels_tab[0][3] = avg_pixels16_xy2_axp;

    c->avg_no_rnd_pixels_tab[0] = avg_no_rnd_pixels16_axp;
    c->avg_no_rnd_pixels_tab[1] = avg_no_rnd_pixels16_x2_axp;
    c->avg_no_rnd_pixels_tab[2] = avg_no_rnd_pixels16_y2_axp;
    c->avg_no_rnd_pixels_tab[3] = avg_no_rnd_pixels16_xy2_axp;

    c->put_pixels_tab[1][0] = put_pixels_axp_asm;
    c->put_pixels_tab[1][1] = put_pixels_x2_axp;
    c->put_pixels_tab[1][2] = put_pixels_y2_axp;
    c->put_pixels_tab[1][3] = put_pixels_xy2_axp;

    c->put_no_rnd_pixels_tab[1][0] = put_pixels_axp_asm;
    c->put_no_rnd_pixels_tab[1][1] = put_no_rnd_pixels_x2_axp;
    c->put_no_rnd_pixels_tab[1][2] = put_no_rnd_pixels_y2_axp;
    c->put_no_rnd_pixels_tab[1][3] = put_no_rnd_pixels_xy2_axp;

    c->avg_pixels_tab[1][0] = avg_pixels_axp;
    c->avg_pixels_tab[1][1] = avg_pixels_x2_axp;
    c->avg_pixels_tab[1][2] = avg_pixels_y2_axp;
    c->avg_pixels_tab[1][3] = avg_pixels_xy2_axp;

    c->clear_blocks = clear_blocks_axp;
    }

    /* amask clears all bits that correspond to present features.  */
    if (amask(AMASK_MVI) == 0) {
        c->put_pixels_clamped = put_pixels_clamped_mvi_asm;
        c->add_pixels_clamped = add_pixels_clamped_mvi_asm;

        if (!high_bit_depth)
            c->get_pixels   = get_pixels_mvi;
        c->diff_pixels      = diff_pixels_mvi;
        c->sad[0]           = pix_abs16x16_mvi_asm;
        c->sad[1]           = pix_abs8x8_mvi;
        c->pix_abs[0][0]    = pix_abs16x16_mvi_asm;
        c->pix_abs[1][0]    = pix_abs8x8_mvi;
        c->pix_abs[0][1]    = pix_abs16x16_x2_mvi;
        c->pix_abs[0][2]    = pix_abs16x16_y2_mvi;
        c->pix_abs[0][3]    = pix_abs16x16_xy2_mvi;
    }

    put_pixels_clamped_axp_p = c->put_pixels_clamped;
    add_pixels_clamped_axp_p = c->add_pixels_clamped;

    if (!avctx->lowres && avctx->bits_per_raw_sample <= 8 &&
        (avctx->idct_algo == FF_IDCT_AUTO ||
         avctx->idct_algo == FF_IDCT_SIMPLEALPHA)) {
        c->idct_put = ff_simple_idct_put_axp;
        c->idct_add = ff_simple_idct_add_axp;
        c->idct =     ff_simple_idct_axp;
    }
}<|MERGE_RESOLUTION|>--- conflicted
+++ resolved
@@ -211,13 +211,8 @@
 
 #define MAKE_OP(OPNAME, SUFF, OPKIND, STORE)                                \
 static void OPNAME ## _pixels ## SUFF ## _axp                               \
-<<<<<<< HEAD
-        (uint8_t *av_restrict block, const uint8_t *av_restrict pixels,           \
-         int line_size, int h)                                              \
-=======
         (uint8_t *restrict block, const uint8_t *restrict pixels,           \
          ptrdiff_t line_size, int h)                                        \
->>>>>>> 25841dfe
 {                                                                           \
     if ((size_t) pixels & 0x7) {                                            \
         OPKIND(uldq, STORE);                                                \
@@ -227,13 +222,8 @@
 }                                                                           \
                                                                             \
 static void OPNAME ## _pixels16 ## SUFF ## _axp                             \
-<<<<<<< HEAD
-        (uint8_t *av_restrict block, const uint8_t *av_restrict pixels,           \
-         int line_size, int h)                                              \
-=======
         (uint8_t *restrict block, const uint8_t *restrict pixels,           \
          ptrdiff_t line_size, int h)                                        \
->>>>>>> 25841dfe
 {                                                                           \
     OPNAME ## _pixels ## SUFF ## _axp(block,     pixels,     line_size, h); \
     OPNAME ## _pixels ## SUFF ## _axp(block + 8, pixels + 8, line_size, h); \
