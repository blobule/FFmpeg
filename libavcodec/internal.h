/*
 * This file is part of FFmpeg.
 *
 * FFmpeg is free software; you can redistribute it and/or
 * modify it under the terms of the GNU Lesser General Public
 * License as published by the Free Software Foundation; either
 * version 2.1 of the License, or (at your option) any later version.
 *
 * FFmpeg is distributed in the hope that it will be useful,
 * but WITHOUT ANY WARRANTY; without even the implied warranty of
 * MERCHANTABILITY or FITNESS FOR A PARTICULAR PURPOSE.  See the GNU
 * Lesser General Public License for more details.
 *
 * You should have received a copy of the GNU Lesser General Public
 * License along with FFmpeg; if not, write to the Free Software
 * Foundation, Inc., 51 Franklin Street, Fifth Floor, Boston, MA 02110-1301 USA
 */

/**
 * @file
 * common internal api header.
 */

#ifndef AVCODEC_INTERNAL_H
#define AVCODEC_INTERNAL_H

#include <stdint.h>

#include "libavutil/buffer.h"
#include "libavutil/channel_layout.h"
#include "libavutil/mathematics.h"
#include "libavutil/pixfmt.h"
#include "avcodec.h"
#include "config.h"

/**
 * The codec does not modify any global variables in the init function,
 * allowing to call the init function without locking any global mutexes.
 */
#define FF_CODEC_CAP_INIT_THREADSAFE        (1 << 0)
/**
 * The codec allows calling the close function for deallocation even if
 * the init function returned a failure. Without this capability flag, a
 * codec does such cleanup internally when returning failures from the
 * init function and does not expect the close function to be called at
 * all.
 */
#define FF_CODEC_CAP_INIT_CLEANUP           (1 << 1)
/**
 * Decoders marked with FF_CODEC_CAP_SETS_PKT_DTS want to set
 * AVFrame.pkt_dts manually. If the flag is set, decode.c won't overwrite
 * this field. If it's unset, decode.c tries to guess the pkt_dts field
 * from the input AVPacket.
 */
#define FF_CODEC_CAP_SETS_PKT_DTS           (1 << 2)
/**
 * The decoder extracts and fills its parameters even if the frame is
 * skipped due to the skip_frame setting.
 */
#define FF_CODEC_CAP_SKIP_FRAME_FILL_PARAM  (1 << 3)
/**
 * The decoder sets the cropping fields in the output frames manually.
 * If this cap is set, the generic code will initialize output frame
 * dimensions to coded rather than display values.
 */
#define FF_CODEC_CAP_EXPORTS_CROPPING       (1 << 4)
/**
 * Codec initializes slice-based threading with a main function
 */
#define FF_CODEC_CAP_SLICE_THREAD_HAS_MF    (1 << 5)

/**
 * Allow only AVHWAccels which have a matching decoder_class field.
 */
#define FF_CODEC_CAP_HWACCEL_REQUIRE_CLASS  (1 << 6)

#ifdef TRACE
#   define ff_tlog(ctx, ...) av_log(ctx, AV_LOG_TRACE, __VA_ARGS__)
#else
#   define ff_tlog(ctx, ...) do { } while(0)
#endif


#define FF_DEFAULT_QUANT_BIAS 999999

#define FF_QSCALE_TYPE_MPEG1 0
#define FF_QSCALE_TYPE_MPEG2 1
#define FF_QSCALE_TYPE_H264  2
#define FF_QSCALE_TYPE_VP56  3

#define FF_SANE_NB_CHANNELS 64U

#define FF_SIGNBIT(x) ((x) >> CHAR_BIT * sizeof(x) - 1)

#if HAVE_SIMD_ALIGN_32
#   define STRIDE_ALIGN 32
#elif HAVE_SIMD_ALIGN_16
#   define STRIDE_ALIGN 16
#else
#   define STRIDE_ALIGN 8
#endif

typedef struct FramePool {
    /**
     * Pools for each data plane. For audio all the planes have the same size,
     * so only pools[0] is used.
     */
    AVBufferPool *pools[4];

    /*
     * Pool parameters
     */
    int format;
    int width, height;
    int stride_align[AV_NUM_DATA_POINTERS];
    int linesize[4];
    int planes;
    int channels;
    int samples;
} FramePool;

typedef struct DecodeSimpleContext {
    AVPacket *in_pkt;
    AVFrame  *out_frame;
} DecodeSimpleContext;

typedef struct DecodeFilterContext {
    AVBSFContext **bsfs;
    int         nb_bsfs;
} DecodeFilterContext;

typedef struct AVCodecInternal {
    /**
     * Whether the parent AVCodecContext is a copy of the context which had
     * init() called on it.
     * This is used by multithreading - shared tables and picture pointers
     * should be freed from the original context only.
     */
    int is_copy;

    /**
     * Whether to allocate progress for frame threading.
     *
     * The codec must set it to 1 if it uses ff_thread_await/report_progress(),
     * then progress will be allocated in ff_thread_get_buffer(). The frames
     * then MUST be freed with ff_thread_release_buffer().
     *
     * If the codec does not need to call the progress functions (there are no
     * dependencies between the frames), it should leave this at 0. Then it can
     * decode straight to the user-provided frames (which the user will then
     * free with av_frame_unref()), there is no need to call
     * ff_thread_release_buffer().
     */
    int allocate_progress;

    /**
     * An audio frame with less than required samples has been submitted and
     * padded with silence. Reject all subsequent frames.
     */
    int last_audio_frame;

    AVFrame *to_free;

    FramePool *pool;

    void *thread_ctx;

    DecodeSimpleContext ds;
    DecodeFilterContext filter;

    /**
     * Properties (timestamps+side data) extracted from the last packet passed
     * for decoding.
     */
    AVPacket *last_pkt_props;

    /**
     * temporary buffer used for encoders to store their bitstream
     */
    uint8_t *byte_buffer;
    unsigned int byte_buffer_size;

    void *frame_thread_encoder;

    /**
     * Number of audio samples to skip at the start of the next decoded frame
     */
    int skip_samples;

    /**
     * hwaccel-specific private data
     */
    void *hwaccel_priv_data;

    /**
     * checks API usage: after codec draining, flush is required to resume operation
     */
    int draining;

    /**
     * buffers for using new encode/decode API through legacy API
     */
    AVPacket *buffer_pkt;
    int buffer_pkt_valid; // encoding: packet without data can be valid
    AVFrame *buffer_frame;
    int draining_done;
    /* set to 1 when the caller is using the old decoding API */
    int compat_decode;
    int compat_decode_warned;
    /* this variable is set by the decoder internals to signal to the old
     * API compat wrappers the amount of data consumed from the last packet */
    size_t compat_decode_consumed;
    /* when a partial packet has been consumed, this stores the remaining size
     * of the packet (that should be submitted in the next decode call */
    size_t compat_decode_partial_size;
    AVFrame *compat_decode_frame;

    int showed_multi_packet_warning;

    int skip_samples_multiplier;

    /* to prevent infinite loop on errors when draining */
    int nb_draining_errors;
} AVCodecInternal;

struct AVCodecDefault {
    const uint8_t *key;
    const uint8_t *value;
};

extern const uint8_t ff_log2_run[41];

/**
 * Return the index into tab at which {a,b} match elements {[0],[1]} of tab.
 * If there is no such matching pair then size is returned.
 */
int ff_match_2uint16(const uint16_t (*tab)[2], int size, int a, int b);

unsigned int avpriv_toupper4(unsigned int x);

/**
 * does needed setup of pkt_pts/pos and such for (re)get_buffer();
 */
int ff_init_buffer_info(AVCodecContext *s, AVFrame *frame);


void ff_color_frame(AVFrame *frame, const int color[4]);

extern volatile int ff_avcodec_locked;
int ff_lock_avcodec(AVCodecContext *log_ctx, const AVCodec *codec);
int ff_unlock_avcodec(const AVCodec *codec);

int avpriv_lock_avformat(void);
int avpriv_unlock_avformat(void);

/**
 * Maximum size in bytes of extradata.
 * This value was chosen such that every bit of the buffer is
 * addressable by a 32-bit signed integer as used by get_bits.
 */
#define FF_MAX_EXTRADATA_SIZE ((1 << 28) - AV_INPUT_BUFFER_PADDING_SIZE)

/**
 * Check AVPacket size and/or allocate data.
 *
 * Encoders supporting AVCodec.encode2() can use this as a convenience to
 * ensure the output packet data is large enough, whether provided by the user
 * or allocated in this function.
 *
 * @param avctx   the AVCodecContext of the encoder
 * @param avpkt   the AVPacket
 *                If avpkt->data is already set, avpkt->size is checked
 *                to ensure it is large enough.
 *                If avpkt->data is NULL, a new buffer is allocated.
 *                avpkt->size is set to the specified size.
 *                All other AVPacket fields will be reset with av_init_packet().
 * @param size    the minimum required packet size
 * @param min_size This is a hint to the allocation algorithm, which indicates
 *                to what minimal size the caller might later shrink the packet
 *                to. Encoders often allocate packets which are larger than the
 *                amount of data that is written into them as the exact amount is
 *                not known at the time of allocation. min_size represents the
 *                size a packet might be shrunk to by the caller. Can be set to
 *                0. setting this roughly correctly allows the allocation code
 *                to choose between several allocation strategies to improve
 *                speed slightly.
 * @return        non negative on success, negative error code on failure
 */
int ff_alloc_packet2(AVCodecContext *avctx, AVPacket *avpkt, int64_t size, int64_t min_size);

attribute_deprecated int ff_alloc_packet(AVPacket *avpkt, int size);

/**
 * Rescale from sample rate to AVCodecContext.time_base.
 */
static av_always_inline int64_t ff_samples_to_time_base(AVCodecContext *avctx,
                                                        int64_t samples)
{
    if(samples == AV_NOPTS_VALUE)
        return AV_NOPTS_VALUE;
    return av_rescale_q(samples, (AVRational){ 1, avctx->sample_rate },
                        avctx->time_base);
}

/**
 * 2^(x) for integer x
 * @return correctly rounded float
 */
static av_always_inline float ff_exp2fi(int x) {
    /* Normal range */
    if (-126 <= x && x <= 128)
        return av_int2float((x+127) << 23);
    /* Too large */
    else if (x > 128)
        return INFINITY;
    /* Subnormal numbers */
    else if (x > -150)
        return av_int2float(1 << (x+149));
    /* Negligibly small */
    else
        return 0;
}

/**
 * Get a buffer for a frame. This is a wrapper around
 * AVCodecContext.get_buffer() and should be used instead calling get_buffer()
 * directly.
 */
int ff_get_buffer(AVCodecContext *avctx, AVFrame *frame, int flags);

/**
 * Identical in function to av_frame_make_writable(), except it uses
 * ff_get_buffer() to allocate the buffer when needed.
 */
int ff_reget_buffer(AVCodecContext *avctx, AVFrame *frame);

int ff_thread_can_start_frame(AVCodecContext *avctx);

int avpriv_h264_has_num_reorder_frames(AVCodecContext *avctx);

/**
 * Call avcodec_open2 recursively by decrementing counter, unlocking mutex,
 * calling the function and then restoring again. Assumes the mutex is
 * already locked
 */
int ff_codec_open2_recursive(AVCodecContext *avctx, const AVCodec *codec, AVDictionary **options);

/**
 * Finalize buf into extradata and set its size appropriately.
 */
int avpriv_bprint_to_extradata(AVCodecContext *avctx, struct AVBPrint *buf);

const uint8_t *avpriv_find_start_code(const uint8_t *p,
                                      const uint8_t *end,
                                      uint32_t *state);

int avpriv_codec_get_cap_skip_frame_fill_param(const AVCodec *codec);

/**
 * Check that the provided frame dimensions are valid and set them on the codec
 * context.
 */
int ff_set_dimensions(AVCodecContext *s, int width, int height);

/**
 * Check that the provided sample aspect ratio is valid and set it on the codec
 * context.
 */
int ff_set_sar(AVCodecContext *avctx, AVRational sar);

/**
 * Add or update AV_FRAME_DATA_MATRIXENCODING side data.
 */
int ff_side_data_update_matrix_encoding(AVFrame *frame,
                                        enum AVMatrixEncoding matrix_encoding);

/**
 * Select the (possibly hardware accelerated) pixel format.
 * This is a wrapper around AVCodecContext.get_format() and should be used
 * instead of calling get_format() directly.
 */
int ff_get_format(AVCodecContext *avctx, const enum AVPixelFormat *fmt);

/**
 * Set various frame properties from the codec context / packet data.
 */
int ff_decode_frame_props(AVCodecContext *avctx, AVFrame *frame);

/**
 * Add a CPB properties side data to an encoding context.
 */
AVCPBProperties *ff_add_cpb_side_data(AVCodecContext *avctx);

<<<<<<< HEAD
int ff_side_data_set_encoder_stats(AVPacket *pkt, int quality, int64_t *error, int error_count, int pict_type);

/**
 * Check AVFrame for A53 side data and allocate and fill SEI message with A53 info
 *
 * @param frame      Raw frame to get A53 side data from
 * @param prefix_len Number of bytes to allocate before SEI message
 * @param data       Pointer to a variable to store allocated memory
 *                   Upon return the variable will hold NULL on error or if frame has no A53 info.
 *                   Otherwise it will point to prefix_len uninitialized bytes followed by
 *                   *sei_size SEI message
 * @param sei_size   Pointer to a variable to store generated SEI message length
 * @return           Zero on success, negative error code on failure
 */
int ff_alloc_a53_sei(const AVFrame *frame, size_t prefix_len,
                     void **data, size_t *sei_size);

/**
 * Get an estimated video bitrate based on frame size, frame rate and coded
 * bits per pixel.
 */
int64_t ff_guess_coded_bitrate(AVCodecContext *avctx);
=======
#if defined(_MSC_VER) && CONFIG_SHARED
#ifdef BUILDING_avcodec
#    define av_export_avcodec __declspec(dllexport)
#else
#    define av_export_avcodec __declspec(dllimport)
#endif
#else
#    define av_export_avcodec
#endif
>>>>>>> abf1c058

#endif /* AVCODEC_INTERNAL_H */<|MERGE_RESOLUTION|>--- conflicted
+++ resolved
@@ -391,7 +391,6 @@
  */
 AVCPBProperties *ff_add_cpb_side_data(AVCodecContext *avctx);
 
-<<<<<<< HEAD
 int ff_side_data_set_encoder_stats(AVPacket *pkt, int quality, int64_t *error, int error_count, int pict_type);
 
 /**
@@ -414,7 +413,7 @@
  * bits per pixel.
  */
 int64_t ff_guess_coded_bitrate(AVCodecContext *avctx);
-=======
+
 #if defined(_MSC_VER) && CONFIG_SHARED
 #ifdef BUILDING_avcodec
 #    define av_export_avcodec __declspec(dllexport)
@@ -424,6 +423,5 @@
 #else
 #    define av_export_avcodec
 #endif
->>>>>>> abf1c058
 
 #endif /* AVCODEC_INTERNAL_H */