/*
 * Quicktime Animation (RLE) Video Encoder
 * Copyright (C) 2007 Clemens Fruhwirth
 * Copyright (C) 2007 Alexis Ballier
 *
 * This file is based on flashsvenc.c.
 *
 * This file is part of FFmpeg.
 *
 * FFmpeg is free software; you can redistribute it and/or
 * modify it under the terms of the GNU Lesser General Public
 * License as published by the Free Software Foundation; either
 * version 2.1 of the License, or (at your option) any later version.
 *
 * FFmpeg is distributed in the hope that it will be useful,
 * but WITHOUT ANY WARRANTY; without even the implied warranty of
 * MERCHANTABILITY or FITNESS FOR A PARTICULAR PURPOSE.  See the GNU
 * Lesser General Public License for more details.
 *
 * You should have received a copy of the GNU Lesser General Public
 * License along with FFmpeg; if not, write to the Free Software
 * Foundation, Inc., 51 Franklin Street, Fifth Floor, Boston, MA 02110-1301 USA
 */

#include "libavutil/imgutils.h"
#include "avcodec.h"
#include "bytestream.h"
#include "internal.h"

/** Maximum RLE code for bulk copy */
#define MAX_RLE_BULK   127
/** Maximum RLE code for repeat */
#define MAX_RLE_REPEAT 128
/** Maximum RLE code for skip */
#define MAX_RLE_SKIP   254

typedef struct QtrleEncContext {
    AVCodecContext *avctx;
    AVFrame frame;
    int pixel_size;
    AVPicture previous_frame;
    unsigned int max_buf_size;
    int logical_width;
    /**
     * This array will contain at ith position the value of the best RLE code
     * if the line started at pixel i
     * There can be 3 values :
     * skip (0)     : skip as much as possible pixels because they are equal to the
     *                previous frame ones
     * repeat (<-1) : repeat that pixel -rle_code times, still as much as
     *                possible
     * copy (>0)    : copy the raw next rle_code pixels */
    signed char *rlecode_table;
    /**
     * This array will contain the length of the best rle encoding of the line
     * starting at ith pixel */
    int *length_table;
    /**
     * Will contain at ith position the number of consecutive pixels equal to the previous
     * frame starting from pixel i */
    uint8_t* skip_table;
} QtrleEncContext;

static av_cold int qtrle_encode_init(AVCodecContext *avctx)
{
    QtrleEncContext *s = avctx->priv_data;

    if (av_image_check_size(avctx->width, avctx->height, 0, avctx) < 0) {
        return -1;
    }
    s->avctx=avctx;
    s->logical_width=avctx->width;

    switch (avctx->pix_fmt) {
    case PIX_FMT_GRAY8:
        s->logical_width = avctx->width / 4;
        s->pixel_size = 4;
        break;
    case PIX_FMT_RGB555BE:
        s->pixel_size = 2;
        break;
    case PIX_FMT_RGB24:
        s->pixel_size = 3;
        break;
    case PIX_FMT_ARGB:
        s->pixel_size = 4;
        break;
    default:
        av_log(avctx, AV_LOG_ERROR, "Unsupported colorspace.\n");
        break;
    }
    avctx->bits_per_coded_sample = avctx->pix_fmt == PIX_FMT_GRAY8 ? 40 : s->pixel_size*8;

    s->rlecode_table = av_mallocz(s->logical_width);
    s->skip_table    = av_mallocz(s->logical_width);
    s->length_table  = av_mallocz((s->logical_width + 1)*sizeof(int));
    if (!s->skip_table || !s->length_table || !s->rlecode_table) {
        av_log(avctx, AV_LOG_ERROR, "Error allocating memory.\n");
        return -1;
    }
    if (avpicture_alloc(&s->previous_frame, avctx->pix_fmt, avctx->width, avctx->height) < 0) {
        av_log(avctx, AV_LOG_ERROR, "Error allocating picture\n");
        return -1;
    }

<<<<<<< HEAD
    s->max_buf_size = s->logical_width*s->avctx->height*s->pixel_size /* image base material */
                      + 15                                            /* header + footer */
                      + s->avctx->height*2                            /* skip code+rle end */
                      + s->logical_width/MAX_RLE_BULK + 1             /* rle codes */;
=======
    s->max_buf_size = s->avctx->width*s->avctx->height*s->pixel_size*2 /* image base material */
                      + 15                                           /* header + footer */
                      + s->avctx->height*2                           /* skip code+rle end */
                      + s->avctx->width/MAX_RLE_BULK + 1             /* rle codes */;
>>>>>>> 31632e73
    avctx->coded_frame = &s->frame;
    return 0;
}

/**
 * Compute the best RLE sequence for a line
 */
static void qtrle_encode_line(QtrleEncContext *s, const AVFrame *p, int line, uint8_t **buf)
{
    int width=s->logical_width;
    int i;
    signed char rlecode;

    /* We will use it to compute the best bulk copy sequence */
    unsigned int av_uninit(bulkcount);
    /* This will be the number of pixels equal to the preivous frame one's
     * starting from the ith pixel */
    unsigned int skipcount;
    /* This will be the number of consecutive equal pixels in the current
     * frame, starting from the ith one also */
    unsigned int av_uninit(repeatcount);

    /* The cost of the three different possibilities */
    int total_bulk_cost;
    int total_skip_cost;
    int total_repeat_cost;

    int temp_cost;
    int j;

    uint8_t *this_line = p->               data[0] + line*p->               linesize[0] +
        (width - 1)*s->pixel_size;
    uint8_t *prev_line = s->previous_frame.data[0] + line*s->previous_frame.linesize[0] +
        (width - 1)*s->pixel_size;

    s->length_table[width] = 0;
    skipcount = 0;

    for (i = width - 1; i >= 0; i--) {

        if (!s->frame.key_frame && !memcmp(this_line, prev_line, s->pixel_size))
            skipcount = FFMIN(skipcount + 1, MAX_RLE_SKIP);
        else
            skipcount = 0;

        total_skip_cost  = s->length_table[i + skipcount] + 2;
        s->skip_table[i] = skipcount;


        if (i < width - 1 && !memcmp(this_line, this_line + s->pixel_size, s->pixel_size))
            repeatcount = FFMIN(repeatcount + 1, MAX_RLE_REPEAT);
        else
            repeatcount = 1;

        total_repeat_cost = s->length_table[i + repeatcount] + 1 + s->pixel_size;

        /* skip code is free for the first pixel, it costs one byte for repeat and bulk copy
         * so let's make it aware */
        if (i == 0) {
            total_skip_cost--;
            total_repeat_cost++;
        }

        if (repeatcount > 1 && (skipcount == 0 || total_repeat_cost < total_skip_cost)) {
            /* repeat is the best */
            s->length_table[i]  = total_repeat_cost;
            s->rlecode_table[i] = -repeatcount;
        }
        else if (skipcount > 0) {
            /* skip is the best choice here */
            s->length_table[i]  = total_skip_cost;
            s->rlecode_table[i] = 0;
        }
        else {
            /* We cannot do neither skip nor repeat
             * thus we search for the best bulk copy to do */

            int limit = FFMIN(width - i, MAX_RLE_BULK);

            temp_cost = 1 + s->pixel_size + !i;
            total_bulk_cost = INT_MAX;

            for (j = 1; j <= limit; j++) {
                if (s->length_table[i + j] + temp_cost < total_bulk_cost) {
                    /* We have found a better bulk copy ... */
                    total_bulk_cost = s->length_table[i + j] + temp_cost;
                    bulkcount = j;
                }
                temp_cost += s->pixel_size;
            }

            s->length_table[i]  = total_bulk_cost;
            s->rlecode_table[i] = bulkcount;
        }

        this_line -= s->pixel_size;
        prev_line -= s->pixel_size;
    }

    /* Good ! Now we have the best sequence for this line, let's output it */

    /* We do a special case for the first pixel so that we avoid testing it in
     * the whole loop */

    i=0;
    this_line = p->               data[0] + line*p->linesize[0];

    if (s->rlecode_table[0] == 0) {
        bytestream_put_byte(buf, s->skip_table[0] + 1);
        i += s->skip_table[0];
    }
    else bytestream_put_byte(buf, 1);


    while (i < width) {
        rlecode = s->rlecode_table[i];
        bytestream_put_byte(buf, rlecode);
        if (rlecode == 0) {
            /* Write a skip sequence */
            bytestream_put_byte(buf, s->skip_table[i] + 1);
            i += s->skip_table[i];
        }
        else if (rlecode > 0) {
            /* bulk copy */
            if (s->avctx->pix_fmt == PIX_FMT_GRAY8) {
                int j;
                // QT grayscale colorspace has 0=white and 255=black, we will
                // ignore the palette that is included in the AVFrame because
                // PIX_FMT_GRAY8 has defined color mapping
                for (j = 0; j < rlecode*s->pixel_size; ++j)
                    bytestream_put_byte(buf, *(this_line + i*s->pixel_size + j) ^ 0xff);
            } else {
                bytestream_put_buffer(buf, this_line + i*s->pixel_size, rlecode*s->pixel_size);
            }
            i += rlecode;
        }
        else {
            /* repeat the bits */
            if (s->avctx->pix_fmt == PIX_FMT_GRAY8) {
                int j;
                // QT grayscale colorspace has 0=white and 255=black, ...
                for (j = 0; j < s->pixel_size; ++j)
                    bytestream_put_byte(buf, *(this_line + i*s->pixel_size + j) ^ 0xff);
            } else {
                bytestream_put_buffer(buf, this_line + i*s->pixel_size, s->pixel_size);
            }
            i -= rlecode;
        }
    }
    bytestream_put_byte(buf, -1); // end RLE line
}

/** Encode frame including header */
static int encode_frame(QtrleEncContext *s, const AVFrame *p, uint8_t *buf)
{
    int i;
    int start_line = 0;
    int end_line = s->avctx->height;
    uint8_t *orig_buf = buf;

    if (!s->frame.key_frame) {
        unsigned line_size = s->logical_width * s->pixel_size;
        for (start_line = 0; start_line < s->avctx->height; start_line++)
            if (memcmp(p->data[0] + start_line*p->linesize[0],
                       s->previous_frame.data[0] + start_line*s->previous_frame.linesize[0],
                       line_size))
                break;

        for (end_line=s->avctx->height; end_line > start_line; end_line--)
            if (memcmp(p->data[0] + (end_line - 1)*p->linesize[0],
                       s->previous_frame.data[0] + (end_line - 1)*s->previous_frame.linesize[0],
                       line_size))
                break;
    }

    bytestream_put_be32(&buf, 0);                         // CHUNK SIZE, patched later

    if ((start_line == 0 && end_line == s->avctx->height) || start_line == s->avctx->height)
        bytestream_put_be16(&buf, 0);                     // header
    else {
        bytestream_put_be16(&buf, 8);                     // header
        bytestream_put_be16(&buf, start_line);            // starting line
        bytestream_put_be16(&buf, 0);                     // unknown
        bytestream_put_be16(&buf, end_line - start_line); // lines to update
        bytestream_put_be16(&buf, 0);                     // unknown
    }
    for (i = start_line; i < end_line; i++)
        qtrle_encode_line(s, p, i, &buf);

    bytestream_put_byte(&buf, 0);                         // zero skip code = frame finished
    AV_WB32(orig_buf, buf - orig_buf);                    // patch the chunk size
    return buf - orig_buf;
}

static int qtrle_encode_frame(AVCodecContext *avctx, AVPacket *pkt,
                              const AVFrame *pict, int *got_packet)
{
    QtrleEncContext * const s = avctx->priv_data;
    AVFrame * const p = &s->frame;
    int ret;

    *p = *pict;

    if ((ret = ff_alloc_packet(pkt, s->max_buf_size)) < 0) {
        /* Upper bound check for compressed data */
        av_log(avctx, AV_LOG_ERROR, "Error getting output packet of size %d.\n", s->max_buf_size);
        return ret;
    }

    if (avctx->gop_size == 0 || (s->avctx->frame_number % avctx->gop_size) == 0) {
        /* I-Frame */
        p->pict_type = AV_PICTURE_TYPE_I;
        p->key_frame = 1;
    } else {
        /* P-Frame */
        p->pict_type = AV_PICTURE_TYPE_P;
        p->key_frame = 0;
    }

    pkt->size = encode_frame(s, pict, pkt->data);

    /* save the current frame */
    av_picture_copy(&s->previous_frame, (AVPicture *)p, avctx->pix_fmt, avctx->width, avctx->height);

    if (p->key_frame)
        pkt->flags |= AV_PKT_FLAG_KEY;
    *got_packet = 1;

    return 0;
}

static av_cold int qtrle_encode_end(AVCodecContext *avctx)
{
    QtrleEncContext *s = avctx->priv_data;

    avpicture_free(&s->previous_frame);
    av_free(s->rlecode_table);
    av_free(s->length_table);
    av_free(s->skip_table);
    return 0;
}

AVCodec ff_qtrle_encoder = {
    .name           = "qtrle",
    .type           = AVMEDIA_TYPE_VIDEO,
    .id             = CODEC_ID_QTRLE,
    .priv_data_size = sizeof(QtrleEncContext),
    .init           = qtrle_encode_init,
    .encode2        = qtrle_encode_frame,
    .close          = qtrle_encode_end,
    .pix_fmts = (const enum PixelFormat[]){PIX_FMT_RGB24, PIX_FMT_RGB555BE, PIX_FMT_ARGB, PIX_FMT_GRAY8, PIX_FMT_NONE},
    .long_name = NULL_IF_CONFIG_SMALL("QuickTime Animation (RLE) video"),
};<|MERGE_RESOLUTION|>--- conflicted
+++ resolved
@@ -103,17 +103,10 @@
         return -1;
     }
 
-<<<<<<< HEAD
-    s->max_buf_size = s->logical_width*s->avctx->height*s->pixel_size /* image base material */
+    s->max_buf_size = s->logical_width*s->avctx->height*s->pixel_size*2 /* image base material */
                       + 15                                            /* header + footer */
                       + s->avctx->height*2                            /* skip code+rle end */
                       + s->logical_width/MAX_RLE_BULK + 1             /* rle codes */;
-=======
-    s->max_buf_size = s->avctx->width*s->avctx->height*s->pixel_size*2 /* image base material */
-                      + 15                                           /* header + footer */
-                      + s->avctx->height*2                           /* skip code+rle end */
-                      + s->avctx->width/MAX_RLE_BULK + 1             /* rle codes */;
->>>>>>> 31632e73
     avctx->coded_frame = &s->frame;
     return 0;
 }
