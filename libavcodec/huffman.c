--- conflicted
+++ resolved
@@ -95,8 +95,7 @@
     qsort(nodes, nb_codes, sizeof(Node), cmp);
     cur_node = nb_codes;
     nodes[nb_codes*2-1].count = 0;
-<<<<<<< HEAD
-    for(i = 0; i < nb_codes*2-1; i += 2){
+    for (i = 0; i < nb_codes * 2 - 1; i += 2) {
         uint32_t cur_count = nodes[i].count + nodes[i+1].count;
         // find correct place to insert new node, and
         // make space for the new node while at it
@@ -106,20 +105,6 @@
                 !(flags & FF_HUFFMAN_FLAG_HNODE_FIRST)))
                 break;
             nodes[j] = nodes[j - 1];
-=======
-    for (i = 0; i < nb_codes * 2 - 1; i += 2) {
-        nodes[cur_node].sym = HNODE;
-        nodes[cur_node].count = nodes[i].count + nodes[i + 1].count;
-        nodes[cur_node].n0 = i;
-        for (j = cur_node; j > 0; j--) {
-            if (nodes[j].count > nodes[j - 1].count ||
-                (nodes[j].count == nodes[j - 1].count &&
-                 (!(flags & FF_HUFFMAN_FLAG_HNODE_FIRST) ||
-                  nodes[j].n0 == j - 1 || nodes[j].n0 == j - 2 ||
-                  (nodes[j].sym!=HNODE && nodes[j-1].sym!=HNODE))))
-                break;
-            FFSWAP(Node, nodes[j], nodes[j - 1]);
->>>>>>> 2bd67175
         }
         nodes[j].sym = HNODE;
         nodes[j].count = cur_count;
